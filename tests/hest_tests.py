--- conflicted
+++ resolved
@@ -2,7 +2,6 @@
 import unittest
 import warnings
 from os.path import join as _j
-import warnings
 
 from hestcore.segmentation import get_path_relative
 from hestcore.wsi import CucimWarningSingleton
@@ -10,18 +9,7 @@
 import hest
 from hest.autoalign import autoalign_visium
 from hest.readers import VisiumReader
-<<<<<<< HEAD
 from hest.utils import get_path_relative, load_image
-from hestcore.wsi import WSI, CucimWarningSingleton, wsi_factory
-=======
-from hest.utils import load_image
->>>>>>> dcd8c72f
-
-try:
-    from cucim import CuImage
-except ImportError:
-    CuImage = None
-    CucimWarningSingleton.warn()
 
 
 class TestHESTReader(unittest.TestCase):
