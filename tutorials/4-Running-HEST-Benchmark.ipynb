{
 "cells": [
  {
   "cell_type": "markdown",
   "metadata": {},
   "source": [
    "## Step-by-step instructions to run HEST-Benchmark\n",
    "\n",
    "This tutorial will guide you to:\n",
    "\n",
    "- **Reproduce** HEST-Benchmark results provided in the paper (Random Forest regression and Ridge regression models)\n",
    "- Benchmark your **own** model\n"
   ]
  },
  {
   "cell_type": "markdown",
   "metadata": {},
   "source": [
    "### Reproducing HEST-Benchmark results \n",
    "\n",
    "- Ensure that HEST has been properly installed (see README, Installation)\n",
    "- Automatic download preprocessed patches, h5ad and gene targets  \n",
    "- Automatic download of publicly available patch encoders\n",
    "\n",
    "**Note:** Not all public foundation models can be shared due to licensing issues. We provide model-specific instructions that users can follow to access weights:\n",
    "\n",
    "#### CONCH installation (model + weights)\n",
    "\n",
    "1. Request access to the model weights from the Huggingface model page [here](https://huggingface.co/MahmoodLab/CONCH).\n",
    "\n",
    "2. Download the model weights (`pytorch_model.bin`) and place them in your `fm_v1` directory `fm_v1/conch_v1_official/pytorch_model.bin`\n",
    "\n",
    "3. Install the CONCH PyTorch model:\n",
    "\n",
    "```\n",
    "git clone https://github.com/mahmoodlab/CONCH.git\n",
    "cd CONCH\n",
    "pip install -e .\n",
    "```\n",
    "\n",
    "#### UNI installation (weights only)\n",
    "\n",
    "1. Request access to the model weights from the Huggingface model page [here](https://huggingface.co/MahmoodLab/UNI).\n",
    "\n",
    "2. Download the model weights (`pytorch_model.bin`) and place them in your `fm_v1` directory `fm_v1/uni_v1_official/pytorch_model.bin`\n",
    "\n",
    "\n",
    "#### GigaPath installation (weight only)\n",
    "\n",
    "1. Request access to the model weights from the Huggingface model page  [here](https://huggingface.co/prov-gigapath/prov-gigapath).\n",
    "2. Download the model weights (`prov-gigapath.bin`) and place them in your `fm_v1` directory `fm_v1/gigapath/pytorch_model.bin`\n",
    "\n",
    "\n",
    "#### Remedis (weights only)\n",
    "\n",
    "1. Request access to the model weights from the Huggingface model page  [here](https://physionet.org/content/medical-ai-research-foundation/1.0.0/).\n",
    "2. Download the model weights (`path-152x2-remedis-m_torch.pth`) and place them in your `fm_v1` directory `fm_v1/remedis/`\n"
   ]
  },
  {
   "cell_type": "code",
   "execution_count": null,
   "metadata": {},
   "outputs": [],
   "source": [
    "%%bash\n",
    "\n",
    "python ../src/hest/bench/training/predict_expression.py --config ../bench_config/bench_config.yaml"
   ]
  },
  {
   "cell_type": "markdown",
   "metadata": {},
   "source": [
    "### Benchmarking your own model with HEST-Benchmark \n"
   ]
<<<<<<< HEAD
=======
  },
  {
   "cell_type": "code",
   "execution_count": null,
   "metadata": {},
   "outputs": [],
   "source": [
    "from hest.bench import benchmark_encoder\n",
    "\n",
    "PATH_TO_CONFIG = .. # path to `bench_config.yaml`\n",
    "model = .. # PyTorch model (torch.nn.Module)\n",
    "model_transforms = .. # transforms to apply during inference (torchvision.transforms.Compose)\n",
    "\n",
    "benchmark_encoder(        \n",
    "    model, \n",
    "    model_transforms,\n",
    "    PATH_TO_CONFIG\n",
    ")"
   ]
>>>>>>> fca6ac5c
  }
 ],
 "metadata": {
  "kernelspec": {
   "display_name": "hest",
   "language": "python",
   "name": "hest"
  },
  "language_info": {
   "codemirror_mode": {
    "name": "ipython",
    "version": 3
   },
   "file_extension": ".py",
   "mimetype": "text/x-python",
   "name": "python",
   "nbconvert_exporter": "python",
   "pygments_lexer": "ipython3",
   "version": "3.9.19"
  }
 },
 "nbformat": 4,
 "nbformat_minor": 4
}<|MERGE_RESOLUTION|>--- conflicted
+++ resolved
@@ -74,8 +74,6 @@
    "source": [
     "### Benchmarking your own model with HEST-Benchmark \n"
    ]
-<<<<<<< HEAD
-=======
   },
   {
    "cell_type": "code",
@@ -95,7 +93,6 @@
     "    PATH_TO_CONFIG\n",
     ")"
    ]
->>>>>>> fca6ac5c
   }
  ],
  "metadata": {
