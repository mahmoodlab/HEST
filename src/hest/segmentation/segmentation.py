from __future__ import annotations

import pickle
<<<<<<< HEAD
from functools import partial
=======
>>>>>>> 548ff171
from typing import Union

import cv2
import numpy as np
import pandas as pd
from geopandas import gpd
from huggingface_hub import snapshot_download
from PIL import Image
from shapely import Polygon

from hest.utils import deprecated, get_path_relative
from hest.wsi import WSI, WSIPatcher, wsi_factory

try:
    import openslide
except Exception:
    print("Couldn't import openslide, verify that openslide is installed on your system, https://openslide.org/download/")
from tqdm import tqdm


def segment_tissue_deep(
    wsi: Union[np.ndarray, openslide.OpenSlide, CuImage, WSI], # type: ignore
    pixel_size: float,
    fast_mode=False,
<<<<<<< HEAD
    target_pxl_size=1,
=======
    dst_pixel_size=1,
>>>>>>> 548ff171
    patch_size_um=512,
    model_name='deeplabv3_seg_v4.ckpt',
    batch_size=8,
    auto_download=True,
    num_workers=8
) -> gpd.GeoDataFrame:
    """ Segment the tissue using a DeepLabV3 model

    Args:
        wsi (Union[np.ndarray, openslide.OpenSlide, CuImage, WSI]): wsi
        pixel_size (float): pixel size in um/px for the wsi
        fast_mode (bool, optional): in fast mode the inference is done at 2 um/px instead of 1 um/px, 
            note that the inference pixel size is overwritten by the `target_pxl_size` argument if != 1. Defaults to False.
<<<<<<< HEAD
        target_pxl_size (int, optional): patches are scaled to this pixel size in um/px for inference. Defaults to 1.
=======
        dst_pixel_size (int, optional): patches are scaled to this pixel size in um/px for inference. Defaults to 1.
>>>>>>> 548ff171
        patch_size_um (int, optional): patch size in um. Defaults to 512.
        model_name (str, optional): model name in `HEST/models` dir. Defaults to 'deeplabv3_seg_v4.ckpt'.
        batch_size (int, optional): batch size for inference. Defaults to 8.
        auto_download (bool, optional): whenever to download the model weights automatically if not found. Defaults to True.
        num_workers (int, optional): number of workers for the dataloader during inference. Defaults to 8.

    Returns:
        gpd.GeoDataFrame: a geodataframe of the tissue contours, contains a column `tissue_id` indicating to which tissue the contour belongs to
    """
    import torch
    from torch import nn
    from torch.utils.data import DataLoader
    from torchvision import transforms
    from hest.segmentation.SegDataset import SegWSIDataset
<<<<<<< HEAD
    
    pixel_size_src = pixel_size
    
    if fast_mode and target_pxl_size == 1:
        target_pxl_size = 2
    
    patch_size_deeplab = 512
=======
    
    src_pixel_size = pixel_size
>>>>>>> 548ff171
    
    if fast_mode and dst_pixel_size == 1:
        dst_pixel_size = 2
    
<<<<<<< HEAD
    scale = pixel_size_src / target_pxl_size
=======
    patch_size_deeplab = 512
    
    scale = src_pixel_size / dst_pixel_size
>>>>>>> 548ff171
    patch_size_src = round(patch_size_um / scale)
    wsi = wsi_factory(wsi)
    
    weights_path = get_path_relative(__file__, f'../../../models/{model_name}')
    
<<<<<<< HEAD
    patcher = WSIPatcher(wsi, patch_size_src, patch_size_deeplab)
=======
    patcher = wsi.create_patcher(patch_size_deeplab, src_pixel_size, dst_pixel_size)
>>>>>>> 548ff171
        
    eval_transforms = transforms.Compose([transforms.ToTensor(), transforms.Normalize((0.485, 0.456, 0.406), (0.229, 0.224, 0.225))])
    dataset = SegWSIDataset(patcher, eval_transforms)
    dataloader = DataLoader(dataset, batch_size=batch_size, num_workers=num_workers)
    model = torch.hub.load('pytorch/vision:v0.10.0', 'deeplabv3_resnet50')
    model.classifier[4] = nn.Conv2d(
        in_channels=256,
        out_channels=2,
        kernel_size=1,
        stride=1
    )
    
    if auto_download:
        model_dir = get_path_relative(__file__, f'../../../models')
        snapshot_download(repo_id="MahmoodLab/hest-tissue-seg", repo_type='model', local_dir=model_dir, allow_patterns=model_name)
    
    if torch.cuda.is_available():
        checkpoint = torch.load(weights_path)
    else:
        checkpoint = torch.load(weights_path, map_location=torch.device('cpu'))
        
    new_state_dict = {}
    for key in checkpoint['state_dict']:
        if 'aux' in key:
            continue
        new_key = key.replace('model.', '')
        new_state_dict[new_key] = checkpoint['state_dict'][key]
    model.load_state_dict(new_state_dict)
    
    if torch.cuda.is_available():        
        model.cuda()
    
    model.eval()
    
    cols, rows = patcher.get_cols_rows()
    width, height = patch_size_deeplab * cols, patch_size_deeplab * rows
    stitched_img = np.zeros((height, width), dtype=np.uint8)
    src_to_deeplab_scale = patch_size_deeplab / patch_size_src
    
    with torch.inference_mode(), torch.autocast(device_type="cuda", dtype=torch.float16):
        
        for batch in tqdm(dataloader, total=len(dataloader)):
            
            # coords are top left coords of patch
            imgs, coords = batch
            if torch.cuda.is_available(): 
                imgs = imgs.cuda()
            masks = model(imgs)['out']
            preds = masks.argmax(1).to(torch.uint8).detach()
            
            torch.cuda.synchronize()

            preds = preds.cpu().numpy()
            coords = np.column_stack((coords[0], coords[1]))
            
            # stitch the patches
            for i in range(preds.shape[0]):
                pred = preds[i]
                coord = coords[i]
                x, y = round(coord[0] * src_to_deeplab_scale), round(coord[1] * src_to_deeplab_scale)
                 
<<<<<<< HEAD
                y_end = min(y+patch_size_deeplab + overlap, height)
                x_end = min(x+patch_size_deeplab + overlap, width)
=======
                y_end = min(y+patch_size_deeplab, height)
                x_end = min(x+patch_size_deeplab, width)
>>>>>>> 548ff171
                stitched_img[y:y_end, x:x_end] += pred[:y_end-y, :x_end-x]
            
        
    mask = (stitched_img > 0).astype(np.uint8)
        
<<<<<<< HEAD
    gdf_contours = mask_to_contours(mask, max_nb_holes=5, pixel_size=pixel_size_src, contour_scale=1 / src_to_deeplab_scale)
=======
    gdf_contours = mask_to_gdf(mask, max_nb_holes=5, pixel_size=src_pixel_size, contour_scale=1 / src_to_deeplab_scale)
>>>>>>> 548ff171
        
    return gdf_contours


def save_pkl(filename, save_object):
	writer = open(filename,'wb')
	pickle.dump(save_object, writer)
	writer.close()


def mask_rgb(rgb: np.ndarray, mask: np.ndarray) -> np.ndarray:
    """Mask an RGB image

    Args:
        rgb (np.ndarray): RGB image to mask with shape (height, width, 3)
        mask (np.ndarray): Binary mask with shape (height, width)

    Returns:
        np.ndarray: Masked image
    """
    assert (
        rgb.shape[:-1] == mask.shape
    ), "Mask and RGB shape are different. Cannot mask when source and mask have different dimension."
    mask_positive = np.dstack([mask, mask, mask])
    mask_negative = np.dstack([~mask, ~mask, ~mask])
    positive = rgb * mask_positive
    negative = rgb * mask_negative
    negative = 255 * (negative > 0.0001).astype(int)

    masked_image = positive + negative

    return np.clip(masked_image, a_min=0, a_max=255)


def keep_largest_area(mask: np.ndarray) -> np.ndarray:
    label_image, num_labels = sk_measure.label(mask, background=0, return_num=True)
    largest_label = 0
    largest_area = 0
    for label in range(1, num_labels + 1):
        area = np.sum(label_image == label)
        if area > largest_area:
            largest_label = label
            largest_area = area
    largest_mask = np.zeros_like(mask, dtype=bool)
    largest_mask[label_image == largest_label] = True
    mask[~largest_mask] = 0
    return mask
    

<<<<<<< HEAD

def contours_to_img(
    contours: gpd.GeoDataFrame, 
    img: np.ndarray, 
    draw_contours=False, 
    thickness=1, 
    downsample=1.,
    line_color=(0, 255, 0)
) -> np.ndarray:
    draw_cont = partial(cv2.drawContours, contourIdx=-1, thickness=thickness, lineType=cv2.LINE_8)
    draw_cont_fill = partial(cv2.drawContours, contourIdx=-1, thickness=cv2.FILLED)
    
    groups = contours.groupby('tissue_id')
    for _, group in groups:
        
        for _, row in group.iterrows():
            cont = np.array([[round(x * downsample), round(y * downsample)] for x, y in row.geometry.exterior.coords])
        
            if row['hole']:
                draw_cont_fill(image=img, contours=[cont], color=(0, 0, 0))
            else:
                draw_cont_fill(image=img, contours=[cont], color=line_color)
            if draw_contours:
                draw_cont(image=img, contours=[cont], color=line_color)
    return img


def get_tissue_vis(
            img: Union[np.ndarray, openslide.OpenSlide, CuImage, WSI],
            tissue_contours: gpd.GeoDataFrame,
            line_color=(0, 255, 0),
            line_thickness=5,
            target_width=1000,
            seg_display=True,
    ) -> Image:
        tissue_contours = tissue_contours.copy()
    
        wsi = wsi_factory(img)
    
        width, height = wsi.get_dimensions()
        downsample = target_width / width

        top_left = (0,0)
        
        img = wsi.get_thumbnail(round(width * downsample), round(height * downsample))

        if tissue_contours is None:
            return Image.fromarray(img)

        downscaled_mask = np.zeros(img.shape[:2], dtype=np.uint8)
        downscaled_mask = np.expand_dims(downscaled_mask, axis=-1)
        downscaled_mask = downscaled_mask * np.array([0, 0, 0]).astype(np.uint8)

        if tissue_contours is not None and seg_display:
            downscaled_mask = contours_to_img(
                tissue_contours, 
                downscaled_mask, 
                draw_contours=True, 
                thickness=line_thickness, 
                downsample=downsample,
                line_color=line_color
            )

        alpha = 0.4
        img = cv2.addWeighted(img, 1 - alpha, downscaled_mask, alpha, 0)
        img = img.astype(np.uint8)

        return Image.fromarray(img)
    

=======
>>>>>>> 548ff171
@deprecated
def visualize_tissue_seg(
            img,
            tissue_mask,
            contours_tissue,
            contour_holes,
            line_color=(0, 255, 0),
            hole_color=(0, 0, 255),
            line_thickness=5,
            target_width=1000,
            seg_display=True,
    ):
        hole_fill_color = (0, 0, 0)
    
    
        wsi = wsi_factory(img)
    
        width, height = wsi.get_dimensions()
        downsample = target_width / width

        top_left = (0,0)
        scale = [downsample, downsample]    
        
        img = wsi.get_thumbnail(round(width * downsample), round(height * downsample))
        #img = cv2.resize(img, (round(width * downsample), round(height * downsample)))
        if tissue_mask is None and contours_tissue is None and contour_holes is None:
            return Image.fromarray(img)

        downscaled_mask = cv2.resize(tissue_mask, (img.shape[1], img.shape[0]))
        downscaled_mask = np.expand_dims(downscaled_mask, axis=-1)
        downscaled_mask = downscaled_mask * np.array([0, 0, 0]).astype(np.uint8)


        draw_cont = partial(cv2.drawContours, contourIdx=-1, thickness=line_thickness, lineType=cv2.LINE_8)
        draw_cont_fill = partial(cv2.drawContours, contourIdx=-1, thickness=cv2.FILLED)

        if contours_tissue is not None and seg_display:
            for _, cont in enumerate(contours_tissue):
                cont = np.array(scale_contour_dim(cont, scale))
                draw_cont(image=img, contours=[cont], color=line_color)
                draw_cont_fill(image=downscaled_mask, contours=[cont], color=line_color)

            ### Draw hole contours
            for cont in contour_holes:
                cont = scale_contour_dim(cont, scale)
                draw_cont(image=img, contours=cont, color=hole_color)
                draw_cont_fill(image=downscaled_mask, contours=cont, color=hole_fill_color)

        alpha = 0.4
        downscaled_mask = downscaled_mask
        tissue_mask = cv2.resize(downscaled_mask, (width, height)).round().astype(np.uint8)
        img = cv2.addWeighted(img, 1 - alpha, downscaled_mask, alpha, 0)
        img = img.astype(np.uint8)

        return Image.fromarray(img)


def apply_otsu_thresholding(tile: np.ndarray) -> np.ndarray:
    """Generate a binary tissue mask by using Otsu thresholding

    Args:
        tile (np.ndarray): Tile with tissue with shape (height, width, 3)

    Returns:
        np.ndarray: Binary mask with shape (height, width)
    """
    import skimage.color as sk_color
    import skimage.filters as sk_filters
    import skimage.measure as sk_measure
    import skimage.morphology as sk_morphology

    # this is to remove the black border padding in some images
    black_pixels = np.all(tile == [0, 0, 0], axis=-1)
    tile[black_pixels] = [255, 255, 255] 


    hsv_img = cv2.cvtColor(tile.astype(np.uint8), cv2.COLOR_RGB2HSV)
    gray_mask = cv2.inRange(hsv_img, (0, 0, 70), (180, 10, 255))
    black_mask = cv2.inRange(hsv_img, (0, 0, 0), (180, 255, 85))
    # Set all grey/black pixels to white
    full_tile_bg = np.copy(tile)
    full_tile_bg[np.where(gray_mask | black_mask)] = 255

    # apply otsu mask first time for removing larger artifacts
    masked_image_gray = 255 * sk_color.rgb2gray(full_tile_bg)
    thresh = sk_filters.threshold_otsu(masked_image_gray)
    otsu_masking = masked_image_gray < thresh
    # improving mask
    otsu_masking = sk_morphology.remove_small_objects(otsu_masking, 60)
    #otsu_masking = sk_morphology.dilation(otsu_masking, sk_morphology.square(12))
    #otsu_masking = sk_morphology.closing(otsu_masking, sk_morphology.square(5))
    #otsu_masking = sk_morphology.remove_small_holes(otsu_masking, 250)
    tile = mask_rgb(tile, otsu_masking).astype(np.uint8)

    # apply otsu mask second time for removing small artifacts
    masked_image_gray = 255 * sk_color.rgb2gray(tile)
    thresh = sk_filters.threshold_otsu(masked_image_gray)
    otsu_masking = masked_image_gray < thresh
    otsu_masking = sk_morphology.remove_small_holes(otsu_masking, 5000)
    otsu_thr = ~otsu_masking
    otsu_thr = otsu_thr.astype(np.uint8)

    #Image.fromarray(np.expand_dims(otsu_thr, axis=-1) * np.array([255, 255, 255]).astype(np.uint8)).save('otsu_thr.png')

    return otsu_thr


def filter_contours(contours, hierarchy, filter_params, scale, pixel_size):
    """
        Filter contours by: area
    """
    filtered = []

    # find indices of foreground contours (parent == -1)
    if len(hierarchy) == 0:
        hierarchy_1 = []
    else:
        hierarchy_1 = np.flatnonzero(hierarchy[:,1] == -1)
    all_holes = []
    
    # loop through foreground contour indices
    for cont_idx in hierarchy_1:
        # actual contour
        cont = contours[cont_idx]
        # indices of holes contained in this contour (children of parent contour)
        holes = np.flatnonzero(hierarchy[:, 1] == cont_idx)
        # take contour area (includes holes)
        a = cv2.contourArea(cont)
        # calculate the contour area of each hole
        hole_areas = [cv2.contourArea(contours[hole_idx]) for hole_idx in holes]
        # actual area of foreground contour region
        a = a - np.array(hole_areas).sum()
        a *= pixel_size ** 2

        if a == 0: continue

        
        
        if tuple((filter_params['a_t'],)) < tuple((a,)):
            
            if (filter_params['filter_color_mode'] == 'none') or (filter_params['filter_color_mode'] is None):
                filtered.append(cont_idx)
                holes = [hole_idx for hole_idx in holes if cv2.contourArea(contours[hole_idx]) * pixel_size ** 2 > filter_params['min_hole_area']]
                all_holes.append(holes)
            else:
                raise Exception()

    
    # for parent in filtered:
    # 	all_holes.append(np.flatnonzero(hierarchy[:, 1] == parent))

    ##### TODO: re-implement this in a single for-loop that 
    ##### loops through both parent contours and holes

    foreground_contours = [contours[cont_idx] for cont_idx in filtered]
    
    hole_contours = []

    for hole_ids in all_holes:
        unfiltered_holes = [contours[idx] for idx in hole_ids ]
        unfilered_holes = sorted(unfiltered_holes, key=cv2.contourArea, reverse=True)
        # take max_n_holes largest holes by area
        filtered_holes = unfilered_holes[:filter_params['max_n_holes']]
        #filtered_holes = []
        
        # filter these holes
        #for hole in unfilered_holes:
        #    if cv2.contourArea(hole) > filter_params['a_h']:
        #        filtered_holes.append(hole)

        hole_contours.append(filtered_holes)

    return foreground_contours, hole_contours
        
        
<<<<<<< HEAD
def mask_to_contours(mask: np.ndarray, keep_ids = [], exclude_ids=[], max_nb_holes=0, min_contour_area=1000, pixel_size=1, contour_scale=1.):
=======
def mask_to_gdf(mask: np.ndarray, keep_ids = [], exclude_ids=[], max_nb_holes=0, min_contour_area=1000, pixel_size=1, contour_scale=1.):
>>>>>>> 548ff171
    TARGET_EDGE_SIZE = 2000
    scale = TARGET_EDGE_SIZE / mask.shape[0]

    downscaled_mask = cv2.resize(mask, (round(mask.shape[1] * scale), round(mask.shape[0] * scale)))

    # Find and filter contours
    if max_nb_holes == 0:
        contours, hierarchy = cv2.findContours(downscaled_mask, cv2.RETR_TREE, cv2.CHAIN_APPROX_NONE)
    else:
        contours, hierarchy = cv2.findContours(downscaled_mask, cv2.RETR_CCOMP, cv2.CHAIN_APPROX_NONE) # Find contours 
    #print('Num Contours Before Filtering:', len(contours))
    if hierarchy is None:
        hierarchy = []
    else:
        hierarchy = np.squeeze(hierarchy, axis=(0,))[:, 2:]

    filter_params = {
        'filter_color_mode': 'none',
        'max_n_holes': max_nb_holes,
        'a_t': min_contour_area * pixel_size ** 2,
        'min_hole_area': 4000 * pixel_size ** 2
    }

    if filter_params: 
        foreground_contours, hole_contours = filter_contours(contours, hierarchy, filter_params, scale, pixel_size)  # Necessary for filtering out artifacts

    
    if len(foreground_contours) == 0:
        raise Exception('no contour detected')
    else:
        contours_tissue = scale_contour_dim(foreground_contours, contour_scale / scale)
        contours_holes = scale_holes_dim(hole_contours, contour_scale / scale)

    if len(keep_ids) > 0:
        contour_ids = set(keep_ids) - set(exclude_ids)
    else:
        contour_ids = set(np.arange(len(contours_tissue))) - set(exclude_ids)

<<<<<<< HEAD
    tissue_poly = [Polygon(contours_tissue[i].squeeze(1)) for i in contour_ids]
    hole_poly = [Polygon(contours_holes[i][0].squeeze(1)) for i in contour_ids if len(contours_holes[i]) > 0]
    geometry = tissue_poly + hole_poly
    tissue_ids = [i for i in contour_ids] + [i for i in contour_ids if len(contours_holes[i]) > 0]
    tissue_types = ['tissue' for _ in contour_ids] + ['hole' for i in contour_ids if len(contours_holes[i]) > 0]
    
    gdf_contours = gpd.GeoDataFrame(pd.DataFrame(tissue_ids, columns=['tissue_id']), geometry=geometry)
    gdf_contours['hole'] = tissue_types
    gdf_contours['hole'] = gdf_contours['hole'] == 'hole'
=======
    tissue_ids = [i for i in contour_ids]
    polygons = []
    for i in contour_ids:
        holes = [contours_holes[i][j].squeeze(1) for j in range(len(contours_holes[i]))] if len(contours_holes[i]) > 0 else None
        polygon = Polygon(contours_tissue[i].squeeze(1), holes=holes)
        polygons.append(polygon)
    
    gdf_contours = gpd.GeoDataFrame(pd.DataFrame(tissue_ids, columns=['tissue_id']), geometry=polygons)
>>>>>>> 548ff171
    
    return gdf_contours
    

def scale_holes_dim(contours, scale):
    r"""
    """
    return [[np.array(hole * scale, dtype = 'int32') for hole in holes] for holes in contours]


def scale_contour_dim(contours, scale):
    r"""
    """
    return [np.array(cont * scale, dtype='int32') for cont in contours]<|MERGE_RESOLUTION|>--- conflicted
+++ resolved
@@ -1,10 +1,7 @@
 from __future__ import annotations
 
 import pickle
-<<<<<<< HEAD
 from functools import partial
-=======
->>>>>>> 548ff171
 from typing import Union
 
 import cv2
@@ -29,11 +26,7 @@
     wsi: Union[np.ndarray, openslide.OpenSlide, CuImage, WSI], # type: ignore
     pixel_size: float,
     fast_mode=False,
-<<<<<<< HEAD
     target_pxl_size=1,
-=======
-    dst_pixel_size=1,
->>>>>>> 548ff171
     patch_size_um=512,
     model_name='deeplabv3_seg_v4.ckpt',
     batch_size=8,
@@ -47,11 +40,7 @@
         pixel_size (float): pixel size in um/px for the wsi
         fast_mode (bool, optional): in fast mode the inference is done at 2 um/px instead of 1 um/px, 
             note that the inference pixel size is overwritten by the `target_pxl_size` argument if != 1. Defaults to False.
-<<<<<<< HEAD
         target_pxl_size (int, optional): patches are scaled to this pixel size in um/px for inference. Defaults to 1.
-=======
-        dst_pixel_size (int, optional): patches are scaled to this pixel size in um/px for inference. Defaults to 1.
->>>>>>> 548ff171
         patch_size_um (int, optional): patch size in um. Defaults to 512.
         model_name (str, optional): model name in `HEST/models` dir. Defaults to 'deeplabv3_seg_v4.ckpt'.
         batch_size (int, optional): batch size for inference. Defaults to 8.
@@ -66,7 +55,6 @@
     from torch.utils.data import DataLoader
     from torchvision import transforms
     from hest.segmentation.SegDataset import SegWSIDataset
-<<<<<<< HEAD
     
     pixel_size_src = pixel_size
     
@@ -74,31 +62,17 @@
         target_pxl_size = 2
     
     patch_size_deeplab = 512
-=======
-    
-    src_pixel_size = pixel_size
->>>>>>> 548ff171
     
     if fast_mode and dst_pixel_size == 1:
         dst_pixel_size = 2
     
-<<<<<<< HEAD
     scale = pixel_size_src / target_pxl_size
-=======
-    patch_size_deeplab = 512
-    
-    scale = src_pixel_size / dst_pixel_size
->>>>>>> 548ff171
     patch_size_src = round(patch_size_um / scale)
     wsi = wsi_factory(wsi)
     
     weights_path = get_path_relative(__file__, f'../../../models/{model_name}')
     
-<<<<<<< HEAD
     patcher = WSIPatcher(wsi, patch_size_src, patch_size_deeplab)
-=======
-    patcher = wsi.create_patcher(patch_size_deeplab, src_pixel_size, dst_pixel_size)
->>>>>>> 548ff171
         
     eval_transforms = transforms.Compose([transforms.ToTensor(), transforms.Normalize((0.485, 0.456, 0.406), (0.229, 0.224, 0.225))])
     dataset = SegWSIDataset(patcher, eval_transforms)
@@ -160,23 +134,14 @@
                 coord = coords[i]
                 x, y = round(coord[0] * src_to_deeplab_scale), round(coord[1] * src_to_deeplab_scale)
                  
-<<<<<<< HEAD
                 y_end = min(y+patch_size_deeplab + overlap, height)
                 x_end = min(x+patch_size_deeplab + overlap, width)
-=======
-                y_end = min(y+patch_size_deeplab, height)
-                x_end = min(x+patch_size_deeplab, width)
->>>>>>> 548ff171
                 stitched_img[y:y_end, x:x_end] += pred[:y_end-y, :x_end-x]
             
         
     mask = (stitched_img > 0).astype(np.uint8)
         
-<<<<<<< HEAD
     gdf_contours = mask_to_contours(mask, max_nb_holes=5, pixel_size=pixel_size_src, contour_scale=1 / src_to_deeplab_scale)
-=======
-    gdf_contours = mask_to_gdf(mask, max_nb_holes=5, pixel_size=src_pixel_size, contour_scale=1 / src_to_deeplab_scale)
->>>>>>> 548ff171
         
     return gdf_contours
 
@@ -226,7 +191,6 @@
     return mask
     
 
-<<<<<<< HEAD
 
 def contours_to_img(
     contours: gpd.GeoDataFrame, 
@@ -297,8 +261,6 @@
         return Image.fromarray(img)
     
 
-=======
->>>>>>> 548ff171
 @deprecated
 def visualize_tissue_seg(
             img,
@@ -474,11 +436,7 @@
     return foreground_contours, hole_contours
         
         
-<<<<<<< HEAD
 def mask_to_contours(mask: np.ndarray, keep_ids = [], exclude_ids=[], max_nb_holes=0, min_contour_area=1000, pixel_size=1, contour_scale=1.):
-=======
-def mask_to_gdf(mask: np.ndarray, keep_ids = [], exclude_ids=[], max_nb_holes=0, min_contour_area=1000, pixel_size=1, contour_scale=1.):
->>>>>>> 548ff171
     TARGET_EDGE_SIZE = 2000
     scale = TARGET_EDGE_SIZE / mask.shape[0]
 
@@ -517,7 +475,6 @@
     else:
         contour_ids = set(np.arange(len(contours_tissue))) - set(exclude_ids)
 
-<<<<<<< HEAD
     tissue_poly = [Polygon(contours_tissue[i].squeeze(1)) for i in contour_ids]
     hole_poly = [Polygon(contours_holes[i][0].squeeze(1)) for i in contour_ids if len(contours_holes[i]) > 0]
     geometry = tissue_poly + hole_poly
@@ -527,16 +484,6 @@
     gdf_contours = gpd.GeoDataFrame(pd.DataFrame(tissue_ids, columns=['tissue_id']), geometry=geometry)
     gdf_contours['hole'] = tissue_types
     gdf_contours['hole'] = gdf_contours['hole'] == 'hole'
-=======
-    tissue_ids = [i for i in contour_ids]
-    polygons = []
-    for i in contour_ids:
-        holes = [contours_holes[i][j].squeeze(1) for j in range(len(contours_holes[i]))] if len(contours_holes[i]) > 0 else None
-        polygon = Polygon(contours_tissue[i].squeeze(1), holes=holes)
-        polygons.append(polygon)
-    
-    gdf_contours = gpd.GeoDataFrame(pd.DataFrame(tissue_ids, columns=['tissue_id']), geometry=polygons)
->>>>>>> 548ff171
     
     return gdf_contours
     
