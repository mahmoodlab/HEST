from __future__ import annotations

import json
import math
import os
import shutil
import zipfile
from abc import abstractmethod

import numpy as np
import pandas as pd
from hestcore.segmentation import get_path_relative
from loguru import logger

from hest.autoalign import autoalign_visium
from hest.custom_readers import colon_atlas_to_adata, heart_atlas_to_adata
from hest.HESTData import (HESTData, STHESTData, VisiumHDHESTData,
                           VisiumHESTData, XeniumHESTData)
from hest.io.seg_readers import XeniumParquetCellReader, read_gdf
from hest.LazyShapes import LazyShapes
from hest.segmentation.cell_segmenters import segment_cellvit
from hest.utils import (SpotPacking, align_xenium_df, check_arg,
                        df_morph_um_to_pxl, find_biggest_img,
                        find_first_file_endswith,
                        find_pixel_size_from_spot_coords,
                        get_path_from_meta_row, helper_mex, load_wsi,
                        metric_file_do_dict, read_10x_seg,
                        register_downscale_img, verify_paths)

LOCAL = False
if LOCAL:
    from .custom_readers import (GSE167096_to_adata, GSE180128_to_adata,
                                 GSE203165_to_adata, GSE217828_to_adata,
                                 GSE234047_to_adata, GSE238145_to_adata,
                                 align_dev_human_heart,
                                 align_eval_qual_dataset, align_her2,
                                 align_ST_counts_with_transform,
                                 raw_count_to_adata, raw_counts_to_pixel)


class Reader:
    """ ST/H&E reader """
    
    def auto_read(self, path: str, **read_kwargs) -> HESTData:
        """
        Automatically detect the file names and determine a reading strategy based on the
        detected files. For more control on the reading process, consider using `read()` instead

        Args:
            path (st): path to the directory containing all the necessary files

        Returns:
            HESTData: STObject that was read
        """
        import scanpy as sc
        
        verify_paths([path])
        
        hest_object = self._auto_read(path, **read_kwargs)
        
        if len(hest_object.adata) > 0:          
            hest_object.adata.var["mito"] = hest_object.adata.var_names.str.startswith("MT-")
            sc.pp.calculate_qc_metrics(hest_object.adata, qc_vars=["mito"], inplace=True)
        
        return hest_object
    
    @abstractmethod
    def _auto_read(self, path, **read_kwargs) -> HESTData:
        pass
  
    @abstractmethod
    def read(self, **options) -> HESTData:
        pass


def read_visium_positions_old(tissue_position_list_path):
    tissue_positions = pd.read_csv(tissue_position_list_path, header=None, sep=",", na_filter=False, index_col=0)
    
    tissue_positions = tissue_positions.rename(columns={1: "in_tissue", # in_tissue: 1 if spot is captured in tissue region, 0 otherwise
                                    2: "array_row", # spot row index
                                    3: "array_col", # spot column index
                                    4: "pxl_row_in_fullres", # spot x coordinate in image pixel
                                    5: "pxl_col_in_fullres"}) # spot y coordinate in image pixel
    
    return tissue_positions


class VisiumHDReader(Reader):
    """10x Genomics Visium-HD reader"""
        
    
    def __bin_to_128um(self, adata: sc.AnnData, pixel_size: float) -> sc.AnnData: # type: ignore
        import scanpy as sc
        
        y_max = adata.obs['pxl_row_in_fullres'].max()
        y_min = adata.obs['pxl_row_in_fullres'].min()
        x_max = adata.obs['pxl_col_in_fullres'].max()
        x_min = adata.obs['pxl_col_in_fullres'].min()
        
        m = math.ceil((y_max - y_min) / (128 / pixel_size))
        n = math.ceil((x_max - x_min) / (128 / pixel_size))

        features = adata.var_names
        
        spot_grid = pd.DataFrame(0, index=range(m * n), columns=features)
        
        # a is the row and b is the column in the pseudo visium grid
        a = np.floor((adata.obs['pxl_col_in_fullres'] - x_min) / (128. / pixel_size)).astype(int)
        b = np.floor((adata.obs['pxl_row_in_fullres'] - y_min) / (128. / pixel_size)).astype(int)
        
        c = b * n + a
        c = np.array(c)
        spot_grid_np = spot_grid.values.astype(np.float32)
        
        expr_np = adata.to_df().values
        
        #my_c = c[:len(c)//4]
        #my_df = adata.to_df()[:len(adata.to_df())//4]
        
        spot_grid_np[c] += expr_np
        
        
        #spot_grid = adata.to_df().apply(lambda row: spot_grid.loc[c[index]] += row, axis=1)
        #for index, row in tqdm(adata.to_df().iterrows(), total=len(adata.to_df())):
        #    spot_grid.loc[c[index]] += row
        
        
        #cols = spot_grid.columns.get_indexer(features)
        
        #spot_grid_np = spot_grid.values.astype(np.uint16)
        #spot_grid_np[c, cols] += 1
        #np.add.at(spot_grid_np, (c, cols), 1)
        
        
        #if isinstance(spot_grid.columns.values[0], bytes):
        #    spot_grid.columns = [i.decode('utf-8') for i in spot_grid.columns]
        

        expression_df = pd.DataFrame(spot_grid_np, columns=spot_grid.columns)
        
        row_sums = expression_df.sum(axis=1)

        # Filter rows where the sum is not equal to zero
        expression_df = expression_df[row_sums > 1e-8]
        
        
        #coord_df = expression_df.copy()
        pos_x = x_min + (expression_df.index % n) * (128. / pixel_size) + (64. / pixel_size)
        pos_y = y_min + np.floor(expression_df.index / n) * (128. / pixel_size) + (64. / pixel_size)
        
        #spot_grid.index = [str(i) for i in expression_df.index]
        
        adata = sc.AnnData(expression_df) # type: ignore
        adata.obsm['spatial'] = np.column_stack((pos_x, pos_y))
        adata.obs['in_tissue'] = [True for _ in range(len(adata.obs))]
        adata.obs['pxl_col_in_fullres'] = pos_x
        adata.obs['pxl_row_in_fullres'] = pos_y
        adata.obs['array_col'] = np.arange(len(adata.obs)) % n
        adata.obs['array_row'] = np.arange(len(adata.obs)) // n
        adata.obs.index = [str(row).zfill(4) + 'x' + str(col).zfill(4) for row, col in  zip(adata.obs['array_row'], adata.obs['array_col'])]
        
        return adata
        
        
    
    def _auto_read(self, path, **read_kwargs) -> VisiumHDHESTData:
        img_filename = find_biggest_img(path)
        
        square_16um_path = find_first_file_endswith(path, 'square_016um')
        if square_16um_path is None:
            square_16um_path = find_first_file_endswith(os.path.join(path, 'binned_outputs'), 'square_016um')
            
        square_2um_path = find_first_file_endswith(path, 'square_002um', anywhere=True)
        
        metrics_path = find_first_file_endswith(path, 'metrics_summary.csv')
        
        st_object = self.read(
            img_path=os.path.join(path, img_filename),
            square_16um_path=square_16um_path,
            metrics_path=metrics_path,
            square_2um_path=square_2um_path,
            **read_kwargs
        )
        
        return st_object
        
    
    def read(
        self, 
        img_path: str, 
        square_16um_path: str, 
        metrics_path: str = None,
        square_2um_path: str = None
    ) -> VisiumHDHESTData:
        import scanpy as sc
        
        self.square_2um_path = square_2um_path
        
        img, pixel_size_embedded = load_wsi(img_path)
        
        spatial_path = find_first_file_endswith(square_16um_path, 'spatial')
        tissue_positions_path = find_first_file_endswith(spatial_path, 'tissue_positions.parquet')
        filtered_bc_matrix_path = find_first_file_endswith(square_16um_path, 'filtered_feature_bc_matrix.h5')
        
        tissue_positions = pd.read_parquet(tissue_positions_path)
        tissue_positions.index = tissue_positions['barcode']
        tissue_positions = tissue_positions.drop('barcode', axis=1)
         
        adata = sc.read_10x_h5(filtered_bc_matrix_path)
        
        aligned_spots = pd.merge(adata.obs, tissue_positions, how='inner', left_index=True, right_index=True)
        adata.obs = aligned_spots
        adata.obsm['spatial'] = adata.obs[['pxl_col_in_fullres', 'pxl_row_in_fullres']].values
        
        meta = {}
        if metrics_path is not None:
            meta = metric_file_do_dict(metrics_path) 
            
            
        pixel_size, _ = find_pixel_size_from_spot_coords(adata.obs, inter_spot_dist=16, packing=SpotPacking.GRID_PACKING)
        
        adata = self.__bin_to_128um(adata, pixel_size)
            
        meta['pixel_size_um_embedded'] = pixel_size_embedded
        meta['pixel_size_um_estimated'] = pixel_size
        meta['spots_under_tissue'] = len(adata.obs)
            
        register_downscale_img(adata, img, pixel_size, spot_size=128)
        
        
        return VisiumHDHESTData(adata, img, meta['pixel_size_um_estimated'], meta)
        
        
class VisiumReader(Reader):
    """10x Genomics Visium reader"""
        
    
    def _auto_read(self, path, **read_kwargs) -> VisiumHESTData:
        import scanpy as sc
        
        custom_adata = None
        img_filename = find_biggest_img(path)
        
        tissue_positions_path = find_first_file_endswith(path, 'tissue_positions_list.csv')
        if tissue_positions_path is None:
            tissue_positions_path = find_first_file_endswith(path, 'tissue_positions.csv')
        scalefactors_path = find_first_file_endswith(path, 'scalefactors_json.json')
        hires_path = find_first_file_endswith(path, 'tissue_hires_image.png')
        lowres_path = find_first_file_endswith(path, 'tissue_lowres_image.png')
        spatial_coord_path = find_first_file_endswith(path, 'spatial')
        raw_count_path = find_first_file_endswith(path, 'raw_count.txt')
        if spatial_coord_path is None and (tissue_positions_path is not None or \
                scalefactors_path is not None or hires_path is not None or \
                lowres_path is not None or spatial_coord_path is not None):
            os.makedirs(os.path.join(path, 'spatial'), exist_ok=True)
            spatial_coord_path = find_first_file_endswith(path, 'spatial')
        
        if tissue_positions_path is not None:
            shutil.move(tissue_positions_path, spatial_coord_path)
        if scalefactors_path is not None:
            shutil.move(scalefactors_path, spatial_coord_path)
        if hires_path is not None:
            shutil.move(hires_path, spatial_coord_path)
        if lowres_path is not None:
            shutil.move(lowres_path, spatial_coord_path)
        
            
        filtered_feature_path = find_first_file_endswith(path, 'filtered_feature_bc_matrix.h5')
        raw_feature_path = find_first_file_endswith(path, 'raw_feature_bc_matrix.h5')
        alignment_path = find_first_file_endswith(path, 'alignment_file.json')
        if alignment_path is None:
            alignment_path = find_first_file_endswith(path, 'alignment.json')
        if alignment_path is None:
            alignment_path = find_first_file_endswith(path, 'alignment', anywhere=True)
        if alignment_path is None and os.path.exists(os.path.join(path, 'spatial')):
            alignment_path = find_first_file_endswith(os.path.join(path, 'spatial'), 'autoalignment.json')
        if alignment_path is None:
            json_path = find_first_file_endswith(path, '.json')
            if json_path is not None:
                f = open(json_path)
                meta = json.load(f)
                if 'oligo' in meta:
                    alignment_path = json_path
        mex_path = find_first_file_endswith(path, 'mex')
        
        mtx_path = find_first_file_endswith(path, 'matrix.mtx.gz')
        mtx_path = mtx_path if mtx_path is not None else  find_first_file_endswith(path, 'matrix.mtx')
        features_path = find_first_file_endswith(path, 'features.tsv.gz')
        features_path = features_path if features_path is not None else  find_first_file_endswith(path, 'features.tsv')
        barcodes_path = find_first_file_endswith(path, 'barcodes.tsv.gz')
        barcodes_path = barcodes_path if barcodes_path is not None else  find_first_file_endswith(path, 'barcodes.tsv')
        if mex_path is None and (mtx_path is not None or features_path is not None or barcodes_path is not None):
            os.makedirs(os.path.join(path, 'mex'), exist_ok=True)
            mex_path = find_first_file_endswith(path, 'mex')
            shutil.move(mtx_path, mex_path)
            shutil.move(features_path, mex_path)
            shutil.move(barcodes_path, mex_path)
        
        if "Comprehensive Atlas of the Mouse Urinary Bladder" in path:
            custom_adata = GSE180128_to_adata(path)
            
        if "Spatial Transcriptomics of human fetal liver"  in path:
            custom_adata = GSE167096_to_adata(path)
            
        if 'Spatial sequencing of Foreign body granuloma' in path:
            custom_adata = GSE203165_to_adata(path)
            
            
        autoalign = 'auto'
            
        if 'YAP Drives Assembly of a Spatially Colocalized Cellular Triad Required for Heart Renewal' in path:
            custom_adata = GSE217828_to_adata(path)
            autoalign = 'never'
            
        if 'Spatiotemporal mapping of immune and stem cell dysregulation after volumetric muscle loss' in path:
            my_path = find_first_file_endswith(path, '.h5ad')
            custom_adata = sc.read_h5ad(my_path)
            
        if 'The neurons that restore walking after paralysis [spatial transcriptomics]' in path:
            my_path = find_first_file_endswith(path, '.h5ad')
            custom_adata = sc.read_h5ad(my_path)           
            
        if 'GENE EXPRESSION WITHIN A HUMAN CHOROIDAL NEOVASCULAR MEMBRANE USING SPATIAL TRANSCRIPTOMICS' in path:
            custom_adata = GSE234047_to_adata(path)
            
        if 'Batf3-dendritic cells and 4-1BB-4-1BB ligand axis are required at the effector phase within the tumor microenvironment for PD-1-PD-L1 blockade efficacy' in path:
            custom_adata = GSE238145_to_adata(path)
            
        if 'Spatially resolved multiomics of human cardiac niches' in path:
            custom_adata = heart_atlas_to_adata(path)
            autoalign = 'never'
            
        if 'COLON MAP: Colon Molecular Atlas Project' in path:
            custom_adata = colon_atlas_to_adata(path)
            autoalign = 'auto'
            
        if raw_count_path is not None:
            custom_adata = raw_count_to_adata(raw_count_path)
            
        seurat_h5_path = find_first_file_endswith(path, 'seurat.h5ad')
        
        if img_filename is None:
            raise Exception(f"Couldn't detect an image in the directory {path}")
        
        metric_file_path = find_first_file_endswith(path, 'metrics_summary.csv')
        
        st_object = self.read(
            filtered_bc_matrix_path=filtered_feature_path,
            raw_bc_matrix_path=raw_feature_path,
            spatial_coord_path=spatial_coord_path,
            img_path=os.path.join(path, img_filename),
            alignment_file_path=alignment_path,
            mex_path=mex_path,
            scanpy_h5_path=seurat_h5_path,
            metric_file_path=metric_file_path,
            custom_adata=custom_adata,
            autoalign=autoalign,
            save_autoalign=True,
            **read_kwargs
        )
        
        return st_object        
    
    
    def read(self,
        img_path: str,
        filtered_bc_matrix_path: str = None,
        raw_bc_matrix_path: str = None,
        spatial_coord_path: str = None,
        alignment_file_path: str = None, 
        mex_path: str = None,
        scanpy_h5_path: str = None,
        metric_file_path: str = None,
        custom_adata: sc.AnnData = None, # type: ignore
        autoalign: bool = 'auto',
        save_autoalign: bool = False
    ) -> VisiumHESTData:
        """read 10x visium with its associated image
        
        requires a full resolution image and a gene expression file, only one of the gene expression files will be used in this order:
        - filtered_bc_matrix_path
        - raw_bc_matrix_path
        - mex_path
        - custom_adata
        - scanpy_h5_path
        
        
        Args:
            img_path (str): path to the full resolution image
            filtered_bc_matrix_path (str, optional): path to the filtered_feature_bc_matrix.h5. Defaults to None.
            raw_bc_matrix_path (str, optional): path to the raw_feature_bc_matrix.h5. Defaults to None.
            spatial_coord_path (str, optional): path to the spatial/ folder containing either a tissue_positions.csv or a tissue_position_list.csv (is such folder exists). Defaults to None.
            alignment_file_path (str, optional): path to an alignment file (if exists). Defaults to None.
            mex_path (str, optional): path to a folder containing three files ending with barcode.tsv(.gz), features.tsv(.gz), matrix.mtx(.gz). Defaults to None.
            scanpy_h5_path (str, optional): path to a scanpy formated .h5ad. Defaults to None.
            metric_file_path (str, optional): path to a metrics_summary.csv file. Defaults to None.
            custom_adata (sc.AnnData, optional): a scanpy spatial AnnData object. Defaults to None.
            autoalign (str, optional): whenever to use an automated object detector to align the spots based on the fiducials in the full res image. Defaults to 'auto'.
                
                - `auto`: use the autoaligner if no tissue_positions are detected in the spatial folder and if an alignment file is not passed
                
                - `always`: force autoalignment
                
                - `never`: do not use autalignment
            save_autoalign (bool, optional): whenever to save the autoalignment file and visualization plot in a spatial/ folder. Defaults to False.


        Raises:
            ValueError: on invalid arguments

        Returns:
            VisiumHESTData: visium spatial data with spots aligned based on the provided arguments
        """
        import scanpy as sc
        
        print('alignment file is ', alignment_file_path)
        
        check_arg(autoalign, 'autoalign', ['always', 'never', 'auto'])

        if filtered_bc_matrix_path is not None:
            adata = sc.read_10x_h5(filtered_bc_matrix_path)
        elif raw_bc_matrix_path is not None:
            adata = sc.read_10x_h5(raw_bc_matrix_path)
        elif mex_path is not None:
            helper_mex(mex_path, 'barcodes.tsv.gz')
            helper_mex(mex_path, 'features.tsv.gz')
            helper_mex(mex_path, 'matrix.mtx.gz')
                
            adata = sc.read_10x_mtx(mex_path)
        elif custom_adata is not None:
            adata = custom_adata
        elif scanpy_h5_path is not None:
            adata = sc.read_h5ad(scanpy_h5_path)
        else:
            raise ValueError(f"Couldn't find gene expressions, make sure to provide one of the following: filtered_bc_matrix.h5, mex folder, raw_bc_matrix_path, custom_adata, scanpy_h5_path")

        adata.var_names_make_unique()
        print(adata)

        wsi, pixel_size_embedded = load_wsi(img_path)
        
        
        print('trim the barcodes')
        adata.obs.index = [idx[:18] for idx in adata.obs.index]
        if not adata.obs.index[0].endswith('-1'):
            print("barcode don't end with -1 !")
            adata.obs.index = [idx + '-1' for idx in adata.obs.index]

               
        tissue_positions_path = find_first_file_endswith(spatial_coord_path, 'tissue_positions.csv', exclude='aligned_tissue_positions.csv')
        tissue_position_list_path = find_first_file_endswith(spatial_coord_path, 'tissue_positions_list.csv')
        
        tissue_position_exists = tissue_positions_path is not None or tissue_position_list_path is not None
            
        if autoalign == 'always' or (not tissue_position_exists and alignment_file_path is None and autoalign != 'never'):
            if (not tissue_position_exists and alignment_file_path is None):
                print('no tissue_positions_list.csv/tissue_positions.csv or alignment file found')
            print('attempt fiducial auto alignment...')

            os.makedirs(os.path.join(os.path.dirname(img_path), 'spatial'), exist_ok=True)
            autoalign_save_dir = None
            if save_autoalign:
                autoalign_save_dir = os.path.join(os.path.dirname(img_path), 'spatial')
            align_json = autoalign_visium(wsi.numpy(), autoalign_save_dir)
            spatial_aligned = self._alignment_file_to_tissue_positions('', adata, align_json)
        
        elif tissue_position_exists:
            # SpaceRanger >= 2.0
            if tissue_positions_path is not None:
                tissue_positions = pd.read_csv(tissue_positions_path, sep=",", na_filter=False, index_col=0)
            # SpaceRanger < 2.0
            elif tissue_position_list_path is not None:
                tissue_positions = read_visium_positions_old(tissue_position_list_path)

            tissue_positions.index = [idx[:18] for idx in tissue_positions.index]
            spatial_aligned = self._align_tissue_positions(
                alignment_file_path, 
                tissue_positions, 
                adata
            )

            assert np.array_equal(spatial_aligned.index, adata.obs.index)

        elif alignment_file_path is not None:
            spatial_aligned = self._alignment_file_to_tissue_positions(alignment_file_path, adata)

        else:
            spatial_aligned = adata.obs[['in_tissue', 'array_row', 'array_col', 'pxl_col_in_fullres', 'pxl_row_in_fullres']]

        col1 = spatial_aligned['pxl_col_in_fullres'].values
        col2 = spatial_aligned['pxl_row_in_fullres'].values
        
        matrix = np.vstack((col1, col2)).T
        
        adata.obsm['spatial'] = matrix


        pixel_size, spot_estimate_dist = find_pixel_size_from_spot_coords(spatial_aligned)

        adata.obs = spatial_aligned
            
        register_downscale_img(adata, wsi, pixel_size)
        
        dict = {}
        if metric_file_path is not None:
            dict = metric_file_do_dict(metric_file_path)
        
        width, height = wsi.get_dimensions()
        dict['pixel_size_um_embedded'] = pixel_size_embedded
        dict['pixel_size_um_estimated'] = pixel_size
        dict['fullres_height'] = height
        dict['fullres_width'] = width
        dict['spots_under_tissue'] = len(adata.obs)
        dict['spot_estimate_dist'] = int(spot_estimate_dist)
        dict['spot_diameter'] = 55.
        dict['inter_spot_dist'] = 100.
        

        return VisiumHESTData(adata, wsi, dict['pixel_size_um_estimated'], dict)
    

    def _alignment_file_to_df(self, path, alignment_json=None):
        if alignment_json is not None:
            data = alignment_json
        else:
            f = open(path)
            data = json.load(f)
        
        df = pd.DataFrame(data['oligo'])
        
        if 'cytAssistInfo' in data:
            transform = np.array(data['cytAssistInfo']['transformImages'])
            transform = np.linalg.inv(transform)
            matrix = np.column_stack((df['imageX'], df['imageY'], np.ones((len(df['imageX']),))))
            matrix = (transform @ matrix.T).T
            df['imageX'] = matrix[:, 0]
            df['imageY'] = matrix[:, 1]


        return df
    

    def _alignment_file_to_tissue_positions(self, alignment_file_path, adata, alignment_json=None):
        alignment_df = self._alignment_file_to_df(alignment_file_path, alignment_json)
        alignment_df = alignment_df.rename(columns={
            'tissue': 'in_tissue',
            'row': 'array_row',
            'col': 'array_col',
            'imageX': 'pxl_col_in_fullres',
            'imageY': 'pxl_row_in_fullres'
        })
        alignment_df['in_tissue'] = [True for _ in range(len(alignment_df))]

        spatial_aligned = self._find_visium_slide_version(alignment_df, adata)
        return spatial_aligned
    

    def _find_alignment_barcodes(self, alignment_df: str, barcode_path: str) -> pd.DataFrame:
        barcode_coords = pd.read_csv(barcode_path, sep='\t', header=None)
        barcode_coords = barcode_coords.rename(columns={
            0: 'barcode',
            1: 'array_col',
            2: 'array_row'
        })
        barcode_coords['barcode'] += '-1'
        
        # space rangers provided barcode coords are 1 indexed whereas alignment file are 0 indexed
        barcode_coords['array_col'] -= 1
        barcode_coords['array_row'] -= 1

        spatial_aligned = pd.merge(alignment_df, barcode_coords, on=['array_row', 'array_col'], how='inner')

        spatial_aligned.index = spatial_aligned['barcode']

        spatial_aligned = spatial_aligned[['in_tissue', 'array_row', 'array_col', 'pxl_col_in_fullres', 'pxl_row_in_fullres']]

        return spatial_aligned    
    

    def _find_visium_slide_version(self, alignment_df: str, adata: sc.AnnData) -> str: # type: ignore
        highest_nb_match = -1
        barcode_dir = get_path_relative(__file__, '../../assets/barcode_coords/')
        for barcode_path in os.listdir(barcode_dir):
            spatial_aligned = self._find_alignment_barcodes(alignment_df, os.path.join(barcode_dir, barcode_path))
            nb_match = len(pd.merge(spatial_aligned, adata.obs, left_index=True, right_index=True))
            if nb_match > highest_nb_match:
                highest_nb_match = nb_match
                match_spatial_aligned = spatial_aligned
        
        if highest_nb_match == 0:
            raise Exception(f"Couldn't find a visium slide having the following spot barcodes: {adata.obs.index}")
            
        spatial_aligned = match_spatial_aligned.reindex(adata.obs.index)
        return spatial_aligned
    

    def _align_tissue_positions(
        self,
        alignment_file_path, 
        tissue_positions, 
        adata
    ):
        if alignment_file_path is not None:

            alignment_df = self._alignment_file_to_df(alignment_file_path)
            
            if len(alignment_df) > 0:
                alignment_df = alignment_df.rename(columns={
                    'row': 'array_row',
                    'col': 'array_col',
                    'imageX': 'pxl_col_in_fullres', # TODO had a problem here for the prostate dataset
                    'imageY': 'pxl_row_in_fullres'
                })
                tissue_positions = tissue_positions.rename(columns={
                    'pxl_col_in_fullres': 'pxl_col_in_fullres_old',
                    'pxl_row_in_fullres': 'pxl_row_in_fullres_old'
                })
            
                alignment_df = alignment_df[['array_row', 'array_col', 'pxl_col_in_fullres', 'pxl_row_in_fullres']]
                tissue_positions['barcode'] = tissue_positions.index
                df_merged = alignment_df.merge(tissue_positions, on=['array_row', 'array_col'], how='inner')
                df_merged.index = df_merged['barcode']
                df_merged = df_merged.drop('barcode', axis=1)
                df_merged = df_merged.loc[adata.obs.index]
                df_merged = df_merged.reindex(adata.obs.index)
                
                col1 = df_merged['pxl_col_in_fullres'].values
                col2 = df_merged['pxl_row_in_fullres'].values
                matrix = (np.vstack((col1, col2))).T
                
                adata.obsm['spatial'] = matrix 
                
                spatial_aligned = df_merged
                
            else:
                col1 = tissue_positions['pxl_col_in_fullres'].values
                col2 = tissue_positions['pxl_row_in_fullres'].values        
                    
                spatial_aligned = tissue_positions.reindex(adata.obs.index)
        else:
            spatial_aligned = tissue_positions
            spatial_aligned = spatial_aligned.loc[adata.obs.index]
        return spatial_aligned
    
    
class STReader(Reader):
<<<<<<< HEAD
=======
    """ Legacy Spatial Transcriptomics reader """
    
    def auto_read(self, path) -> STHESTData:
        """
        Automatically detect the file names and determine a reading strategy based on the
        detected files. For more control on the reading process, consider using `read()` instead
        
        

        Args:
            path (st): path to the directory containing all the necessary files

        Returns:
            STHESTData: STObject that was read
        """
        return super().auto_read(path)
>>>>>>> 56b24267

    
    def _auto_read(self, path, **read_kwargs) -> STHESTData:
        packing = SpotPacking.GRID_PACKING
        meta_table_path = None
        custom_adata = None
        inter_spot_dist = 200
        spot_diameter = 100

        img_path = find_biggest_img(path)
        
        for file in os.listdir(path):
            if 'meta' in file:
                meta_table_path = os.path.join(path, file)
                break
        raw_counts_path = None
        for file in os.listdir(path):
            if 'count' in file or 'stdata' in file:
                raw_counts_path = os.path.join(path, file)
                break
            
        spot_coord_path = None
        for file in os.listdir(path):
            if 'spot' in file:
                spot_coord_path = os.path.join(path, file)
                break

        transform_path = None
        for file in os.listdir(path):
            if 'transform' in file:
                transform_path = os.path.join(path, file)
                break
            
        if "Prostate needle biopsies pre- and post-ADT: Count matrices, histological-, and Androgen receptor immunohistochemistry images" in path:
            custom_adata = self._ADT_to_adata(os.path.join(path, img_path), raw_counts_path)
            
        if "Single Cell and Spatial Analysis of Human Squamous Cell Carcinoma [ST]" in path:
            custom_adata = self._GSE144239_to_adata(raw_counts_path, spot_coord_path)
            packing = SpotPacking.GRID_PACKING
            inter_spot_dist = 110.
            spot_diameter = 150.

        #if 'Spatial Transcriptomics of human fetal liver' in path:
        #    GSE167096_count_path = find_first_file_endswith(path, 'table_symbol.txt')
        #    custom_adata = GSE167096_to_h5(GSE167096_count_path)
            
            
        if 'A spatiotemporal organ-wide gene expression and cell atlas of the developing human heart' in path:
            exp_name = path.split('/')[-1]
            custom_adata = align_dev_human_heart(raw_counts_path, spot_coord_path, exp_name)
            
        
        if 'The spatial RNA integrity number assay for in situ evaluation of transcriptome quality' in path:
            custom_adata = align_eval_qual_dataset(raw_counts_path, spot_coord_path)    
            
        if 'Spatial deconvolution of HER2-positive breast cancer delineates tumor-associated cell type interactions' in path:
            custom_adata = align_her2(path, raw_counts_path)  
            
        if 'Molecular Atlas of the Adult Mouse Brain' in path:
            spot_diameter = 50.      
            
       
        st_object = self.read(
            meta_table_path, 
            raw_counts_path, 
            os.path.join(path, img_path), 
            spot_coord_path, 
            transform_path,
            packing=packing,
            inter_spot_dist=inter_spot_dist,
            spot_diameter=spot_diameter,
            custom_adata=custom_adata,
            **read_kwargs)
        
        return st_object
    
    
    def _GSE144239_to_adata(self, raw_counts_path, spot_coord_path):
        import scanpy as sc
        
        raw_counts = pd.read_csv(raw_counts_path, sep='\t', index_col=0)
        spot_coord = pd.read_csv(spot_coord_path, sep='\t')
        spot_coord.index = spot_coord['x'].astype(str) + ['x' for _ in range(len(spot_coord))] + spot_coord['y'].astype(str)
        merged = pd.merge(spot_coord, raw_counts, left_index=True, right_index=True)
        raw_counts = raw_counts.reindex(merged.index)
        adata = sc.AnnData(raw_counts)
        col1 = merged['pixel_x'].values
        col2 = merged['pixel_y'].values
        matrix = (np.vstack((col1, col2))).T
        adata.obsm['spatial'] = matrix
        return adata
    
    
    def _ADT_to_adata(self, img_path, raw_counts_path):
        import scanpy as sc
        
        basedir = os.path.dirname(img_path)
        # combine spot coordinates into a single dataframe
        pre_adt_path= find_first_file_endswith(basedir, 'pre-ADT.tsv')
        post_adt_path = find_first_file_endswith(basedir, 'postADT.tsv')
        if post_adt_path is None:
            post_adt_path = find_first_file_endswith(basedir, 'post-ADT.tsv')
        counts = pd.read_csv(raw_counts_path, index_col=0, sep='\t')
        pre_adt = pd.read_csv(pre_adt_path, sep='\t')
        post_adt = pd.read_csv(post_adt_path, sep='\t')
        merged_coords = pd.concat([pre_adt, post_adt], ignore_index=True)
        merged_coords.index = [str(x) + 'x' + str(y) for x, y in zip(merged_coords['x'], merged_coords['y'])]
        merged = pd.merge(merged_coords, counts, left_index=True, right_index=True, how='inner')
        counts = counts.reindex(merged.index)
        adata = sc.AnnData(counts)
        col1 = merged['pixel_x'].values
        col2 = merged['pixel_y'].values
        matrix = (np.vstack((col1, col2))).T
        adata.obsm['spatial'] = matrix
        return adata
    
    
    def read(
        self,
        meta_table_path=None, 
        raw_counts_path=None, 
        img_path=None, 
        spot_coord_path=None,
        transform_path=None, 
        packing: SpotPacking = SpotPacking.GRID_PACKING, 
        spot_diameter=100.,
        inter_spot_dist=200.,
        custom_adata=None
    ) -> STHESTData:
        #raw_counts = pd.read_csv(raw_counts_path, sep='\t')
        img, pixel_size_embedded = load_wsi(img_path)
        
        if custom_adata is not None:
            adata = custom_adata
            matrix = adata.obsm['spatial']
           
        elif transform_path is not None:
            # for "Visualization and analysis of gene expression in tissue sections by spatial transcriptomics"
            adata = align_ST_counts_with_transform(raw_counts_path, transform_path)
            matrix = adata.obsm['spatial']
        else:
            raw_counts = pd.read_csv(raw_counts_path, sep='\t')
            if 'Unnamed: 0' in raw_counts.columns:
                raw_counts.index = raw_counts['Unnamed: 0']
                raw_counts = raw_counts.drop(['Unnamed: 0'], axis=1)
            if meta_table_path is not None:
                import scanpy as sc
                meta = pd.read_csv(meta_table_path, sep='\t', index_col=0)
                merged = pd.merge(meta, raw_counts, left_index=True, right_index=True, how='inner')
                raw_counts = raw_counts.reindex(merged.index)
                raw_counts.index = [idx.split('_')[1] for idx in raw_counts.index]
                adata = sc.AnnData(raw_counts)
                col1 = merged['HE_X'].values
                col2 = merged['HE_Y'].values
                matrix = (np.vstack((col1, col2))).T
            elif spot_coord_path is not None:
                #spot_coord = pd.read_csv(spot_coord_path, sep='\t', index_col=0)
                spot_coord = pd.read_csv(spot_coord_path, sep=',', index_col=0)
                merged = pd.merge(spot_coord, raw_counts, left_index=True, right_index=True, how='inner')
                raw_counts = raw_counts.reindex(merged.index)
                adata = sc.AnnData(raw_counts) 

                col1 = merged['X'].values
                col2 = merged['Y'].values
                    
                matrix = (np.vstack((col1, col2))).T
                
            else:
                matrix = raw_counts_to_pixel(raw_counts, img)
                raw_counts = raw_counts.transpose()
                raw_counts.index = [idx.replace('_', 'x') for idx in raw_counts.index]
                adata = sc.AnnData(raw_counts)
        
        adata.obsm['spatial'] = matrix
        
        # TODO get real pixel size
        my_df = pd.DataFrame(adata.obsm['spatial'], adata.to_df().index, columns=['pxl_col_in_fullres', 'pxl_row_in_fullres'])
        my_df['array_row'] = [round(float(idx.split('x')[0])) for idx in my_df.index]
        my_df['array_col'] = [round(float(idx.split('x')[1])) for idx in my_df.index]
        
        adata.obs['array_row'] = my_df['array_row']
        adata.obs['array_col'] = my_df['array_col']
        adata.obs['pxl_col_in_fullres'] = my_df['pxl_col_in_fullres']
        adata.obs['pxl_row_in_fullres'] = my_df['pxl_row_in_fullres']
        adata.obs['in_tissue'] = [True for _ in range(len(adata.obs))]
        
        # TODO might not be precise if we use round on the column and row
        pixel_size, spot_estimate_dist = find_pixel_size_from_spot_coords(my_df, inter_spot_dist=inter_spot_dist, packing=packing)
        register_downscale_img(adata, img, pixel_size, spot_size=spot_diameter)
        
        dict = {}
        dict['pixel_size_um_embedded'] = pixel_size_embedded
        dict['pixel_size_um_estimated'] = pixel_size
        dict['fullres_height'] = img.shape[0]
        dict['fullres_width'] = img.shape[1]
        dict['spots_under_tissue'] = len(adata.obs)
        dict['spot_estimate_dist'] = int(spot_estimate_dist)
        dict['spot_diameter'] = spot_diameter
        dict['inter_spot_dist'] = inter_spot_dist
        
        print(f"'pixel_size_um_embedded' is {pixel_size_embedded}")
        print(f"'pixel_size_um_estimated' is {pixel_size} estimated by averaging over {spot_estimate_dist} spots")
        print(f"'spots_under_tissue' is {len(adata.obs)}")
        
        # make all the indices the same length (important when saving to h5)
        assert 'x' in adata.obs.index[0]
        adata.obs.index = [idx.split('x')[0].zfill(3) + 'x' + idx.split('x')[1].zfill(3) for idx in adata.obs.index]
        
        return STHESTData(adata, img, dict['pixel_size_um_estimated'], dict)
    
    
class XeniumReader(Reader):
    """ 10x Xenium reader """
    
    def _auto_read(self, path, **read_kwargs) -> XeniumHESTData:
        img_filename = find_biggest_img(path)
                
        alignment_path = None
        for file in os.listdir(path):
            if file.endswith('imagealignment.csv'):
                alignment_path = os.path.join(path, file)
        alignment_path = read_kwargs.pop('alignment_path', alignment_path)
                
        dapi_path = None
        dapi_path = find_first_file_endswith(
            path,
            'morphology_focus.ome.tif'
        )
        if dapi_path is None:
            dapi_path = find_first_file_endswith(
                os.path.join(path, 'morphology_focus'),
                'morphology_focus_0000.ome.tif'
            )
            
        transcripts_path = os.path.join(path, 'transcripts.parquet')
        if 'transcripts_filename' in read_kwargs:
            transcripts_path = os.path.join(path, read_kwargs.pop('transcripts_filename'))
        
        st_object = self.read(
            img_path=os.path.join(path, img_filename),
            experiment_path=os.path.join(path, 'experiment.xenium'),
            alignment_file_path=alignment_path,
            feature_matrix_path=os.path.join(path, 'cell_feature_matrix.h5'), 
            transcripts_path=transcripts_path,
            cells_path=os.path.join(path, 'cells.parquet'),
            nucleus_bound_path=os.path.join(path, 'nucleus_boundaries.parquet'),
            cell_bound_path=os.path.join(path, 'cell_boundaries.parquet'),
            dapi_path=dapi_path,
            **read_kwargs
        )
        
        return st_object
    
    
    def __xenium_estimate_pixel_size(self, pixel_size_morph, he_to_morph_matrix):
        # define a line by two points in space and get the scale of the line after transformation
        # to determine the pixel size in the H&E image
        two_points = np.array([[0., 0., 1.], [0., 1., 1.]])
        scaled_points = (he_to_morph_matrix @ two_points.T).T
        
        cart_dist = np.sqrt(
            (scaled_points[0][0] - scaled_points[1][0]) ** 2 
            + 
            (scaled_points[0][1] - scaled_points[1][1]) ** 2
        )
        
        pixel_size_estimated = pixel_size_morph * cart_dist
        return pixel_size_estimated
    
    
    def _align_and_estimate_px_size(self, alignment_file_path, pixel_size_morph, df_transcripts, x_key='x_location', y_key='y_location'):

        df_transcripts, he_to_morph_matrix, alignment_matrix = align_xenium_df(alignment_file_path, pixel_size_morph, df_transcripts, x_key, y_key)

        pixel_size_estimated = self.__xenium_estimate_pixel_size(pixel_size_morph, he_to_morph_matrix)    
        return df_transcripts, pixel_size_estimated, alignment_matrix
        
        
    def __load_transcripts(self, transcripts_path, alignment_file_path, pixel_size_morph, dict):
        df_transcripts = pd.read_parquet(transcripts_path)
        
        if alignment_file_path is not None:
            print('found an alignment file, aligning transcripts...')
            # change behavior, make _align_and_estimate create a new 'aligned' column instead of doing inplace
            df_transcripts, pixel_size_estimated, matrix = self._align_and_estimate_px_size(
                alignment_file_path, 
                pixel_size_morph, 
                df_transcripts,
                x_key='x_location',
                y_key='y_location'
            )
            dict['pixel_size_um_estimated'] = pixel_size_estimated
        else:
            matrix = np.eye(3, 3)
            dict['pixel_size_um_estimated'] = pixel_size_morph
            
        return df_transcripts, dict, matrix
    
    
    def __load_cells(self, feature_matrix_path, cells_path, alignment_file_path, pixel_size_morph, dict):
        import scanpy as sc
        
        cell_adata = sc.read_10x_h5(feature_matrix_path)
        df = pd.read_parquet(cells_path)
        df.set_index(cell_adata.obs_names, inplace=True)
        cell_adata.obs = df.copy()
        
        df_cells = cell_adata.obs[["x_centroid", "y_centroid"]].copy()
        
        if alignment_file_path is not None:
            # convert cell coordinates from um in the morphology image to um in the H&E image
            df_cells, _, _ = self._align_and_estimate_px_size(alignment_file_path, pixel_size_morph, df_cells, x_key='x_centroid', y_key='y_centroid')
        df_cells['he_x'] = df_cells['x_centroid'] / pixel_size_morph
        df_cells['he_y'] = df_cells['y_centroid'] / pixel_size_morph
        
        cell_adata.obsm["spatial"] = df_cells[['he_x', 'he_y']].to_numpy()
        cell_adata.obs[['he_x', 'he_y']] = df_cells[['he_x', 'he_y']]
        dict['cells_under_tissue'] = len(cell_adata.obs)
        return cell_adata, dict
    
    
    def read(
        self,
        img_path: str,
        experiment_path: str,
        alignment_file_path: str = None,
        feature_matrix_path: str = None, 
        transcripts_path: str = None,
        cells_path: str = None,
        nucleus_bound_path: str = None,
        cell_bound_path: str = None,
        use_cache: bool = False,
        dapi_path = None,
        load_transcripts=True,
        load_cells=True,
        load_img=True,
    ) -> XeniumHESTData: 
            
        if load_img:
            print("Loading the WSI... (can be slow for large images)")
            img, pixel_size_embedded = load_wsi(img_path)
        else:
            img, pixel_size_embedded = np.zeros((1, 1, 3)), None
        
        dict = {}
        dict['pixel_size_um_embedded'] = pixel_size_embedded
        
        with open(experiment_path) as f:
            dict_exp = json.load(f)
            pixel_size_morph = dict_exp['pixel_size']
        dict = {**dict, **dict_exp}
        
        shapes = []
        if cell_bound_path is not None:
            xenium_cell_seg = LazyShapes(cell_bound_path, 'tenx_cell', 'dapi', reader=XeniumParquetCellReader, reader_kwargs={'scaling': 1 / pixel_size_morph})
                
        if nucleus_bound_path is not None:
            xenium_nuc_seg = LazyShapes(nucleus_bound_path, 'tenx_nucleus', 'dapi', reader=XeniumParquetCellReader, reader_kwargs={'scaling': 1 / pixel_size_morph})
        
        shapes.append(xenium_cell_seg)
        shapes.append(xenium_nuc_seg)
        
        
        dapi_he_affine = None
        if load_transcripts:
            print('Loading transcripts...')
            # TODO move transcrit dataframe to a dask array (can be more than 20GB)
            transcript_df, dict, dapi_he_affine = self.__load_transcripts(transcripts_path, alignment_file_path, pixel_size_morph, dict)
                    
            print("Pooling xenium transcripts in pseudo-visium spots...")
            adata = pool_transcripts_xenium(
                transcript_df, 
                dict['pixel_size_um_estimated'], 
                key_x='he_x',
                key_y='he_y'
            )
            
            dict['spot_diameter'] = 55.
            dict['inter_spot_dist'] = 100.
            dict['spots_under_tissue'] = len(adata.obs)
            
            register_downscale_img(adata, img, dict['pixel_size_um_estimated'])
        else:
            import scanpy as sc
            adata = sc.AnnData()
            adata.obsm['spatial'] = np.array([])
            adata.uns['spatial'] = {}
            adata.uns['spatial']['ST'] = {}
            adata.uns['spatial']['ST']['images'] = {}
            adata.uns['spatial']['ST']['images']['downscaled_fullres'] = np.array([])
            transcript_df = None
            dict['pixel_size_um_estimated'] = None
            
        cell_adata = None
        if load_cells:
            if feature_matrix_path is not None and cells_path is not None:
                print('Reading cells...')
                cell_adata, dict = self.__load_cells(feature_matrix_path, cells_path, alignment_file_path, pixel_size_morph, dict)
        
            
        st_object = XeniumHESTData(
            adata, 
            img, 
            dict['pixel_size_um_estimated'], 
            dict, 
            transcript_df=transcript_df,
            cell_adata=cell_adata,
            shapes=shapes,
            dapi_path=dapi_path,
            dapi_he_affine=dapi_he_affine
        )
        return st_object
    

def reader_factory(path: str) -> Reader:
    """For internal use, determine the reader based on the path"""
    path = path.lower()
    if 'visium-hd' in path:
        return VisiumHDReader()
    elif 'visium' in path:
        return VisiumReader()
    elif 'xenium' in path:
        return XeniumReader()
    elif 'st' in path:
        return STReader()
    else:
        raise NotImplementedError('')
        
def read_and_save(path: str, save_plots=True, pyramidal=True, bigtiff=False, plot_pxl_size=False, save_img=True, segment_tissue=False, read_kwargs={}):
    """For internal use, determine the appropriate reader based on the raw data path, and
    automatically process the data at that location, then the processed files are dumped
    to processed/

    Args:
        path (str): path of the raw data
        save_plots (bool, optional): whenever to save the spatial plots. Defaults to True.
        pyramidal (bool, optional): whenever to save as pyramidal. Defaults to True.
    """
    print(f'Reading from {path}...')
    reader = reader_factory(path)
    st_object = reader.auto_read(path, **read_kwargs)
    logger.info('Loaded object:')
    print(st_object)
    if segment_tissue:
        logger.info('Segment tissue')
        st_object.segment_tissue()
    save_path = os.path.join(path, 'processed')
    os.makedirs(save_path, exist_ok=True)
    st_object.save(save_path, pyramidal=pyramidal, bigtiff=bigtiff, plot_pxl_size=plot_pxl_size, save_img=save_img)
    if save_plots:
        st_object.save_spatial_plot(save_path)
    return st_object
        
def pool_transcripts_xenium(
    df: pd.DataFrame, 
    pixel_size_he: float,
    spot_size_um=100.,
    key_x='he_x',
    key_y='he_y',
) -> sc.AnnData: # type: ignore
    """ Pool a xenium transcript dataframe by square spots of size 100um

    Args:
        df (pd.DataFrame): xenium transcipts dataframe containing columns:
        - 'he_x' and 'he_y' indicating the pixel coordinates of each transcripts in the morphology image
        - 'feature_name' indicating the transcript name
        pixel_size_he (float): pixel_size in um on the he image
        spot_size_um: pooling rectangle width in um
        key_x: column name of pixel x coordinate of each transcript in `df`
        key_y: column name of pixel y coordinate of each transcript in `df`
        

    Returns:
        sc.AnnData: AnnData object, each obs represents the sum of transcripts within that bin, coordinates of the center of each bin (in pixel on WSI) are in adata.obsm['spatial']
    """
    import scanpy as sc

    y_max = df[key_y].max()
    y_min = df[key_y].min()
    x_max = df[key_x].max()
    x_min = df[key_x].min()
    
    m = math.ceil((y_max - y_min) / (spot_size_um / pixel_size_he))
    n = math.ceil((x_max - x_min) / (spot_size_um / pixel_size_he))
    
    features = df['feature_name'].unique()
    
    spot_grid = pd.DataFrame(0, index=range(m * n), columns=features)
    
    # a is the row and b is the column in the pseudo visium grid
    a = np.floor((df[key_x] - x_min) / (spot_size_um / pixel_size_he)).astype(int)
    b = np.floor((df[key_y] - y_min) / (spot_size_um / pixel_size_he)).astype(int)
    
    c = b * n + a
    features = df['feature_name']
    
    cols = spot_grid.columns.get_indexer(features)
    
    spot_grid_np = spot_grid.values.astype(np.uint16)
    np.add.at(spot_grid_np, (c, cols), 1)
    
    
    if isinstance(spot_grid.columns.values[0], bytes):
        spot_grid.columns = [i.decode('utf-8') for i in spot_grid.columns]
    

    expression_df = pd.DataFrame(spot_grid_np, columns=spot_grid.columns)
    
    coord_df = expression_df.copy()
    coord_df['x'] = x_min + (coord_df.index % n) * (spot_size_um / pixel_size_he) + ((spot_size_um / 2) / pixel_size_he)
    coord_df['y'] = y_min + np.floor(coord_df.index / n) * (spot_size_um / pixel_size_he) + ((spot_size_um / 2) / pixel_size_he)
    coord_df = coord_df[['x', 'y']]
    
    expression_df.index = [str(i) for i in expression_df.index]
    
    adata = sc.AnnData(expression_df)
    adata.obsm['spatial'] = coord_df[['x', 'y']].values
    adata.obs['in_tissue'] = True
    adata.obs['pxl_col_in_fullres'] = coord_df['x'].values
    adata.obs['pxl_row_in_fullres'] = coord_df['y'].values
    adata.obs['array_col'] = np.arange(len(adata.obs)) % n
    adata.obs['array_row'] = np.arange(len(adata.obs)) // n
    adata.obs.index = [str(row).zfill(3) + 'x' + str(col).zfill(3) for row, col in  zip(adata.obs['array_row'], adata.obs['array_col'])]
    sc.pp.filter_cells(adata, min_counts=1)
    
    return adata
    

def _process_cellvit(row, dest, **cellvit_kwargs):
    path = get_path_from_meta_row(row)
    wsi_path = os.path.join(path, 'processed', 'aligned_fullres_HE.tif')
    with open(os.path.join(path, 'processed', 'metrics.json')) as f:
        meta = json.load(f)
    src_cell_path = segment_cellvit(wsi_path, row['id'], meta['pixel_size_um_estimated'], **cellvit_kwargs)
    dst_cell_path = os.path.join(path, 'processed', 'cellvit_seg.geojson')
    shutil.copy(src_cell_path, dst_cell_path)
    
    gdf = read_gdf(dst_cell_path)
    dst_parquet_path = os.path.join(path, 'processed', row['id'] + '_cellvit_seg.parquet')
    gdf.to_parquet(dst_parquet_path)
    
    archive_path = os.path.join(path, 'processed', f'cellvit_seg.zip')
    
    id = row['id']
    
    with zipfile.ZipFile(archive_path, 'w', zipfile.ZIP_DEFLATED) as zipf:
        zipf.write(os.path.join(path, 'processed', f'cellvit_seg.geojson'), f'{id}_cellvit_seg.geojson')
    
        
def process_meta_df_cellvit(dest, meta_df, cellvit_kwargs={'gpu_ids': [0, 1], 'batch_size': 4}):
    for _, row in meta_df.iterrows():
        _process_cellvit(row, dest, **cellvit_kwargs)
    <|MERGE_RESOLUTION|>--- conflicted
+++ resolved
@@ -644,26 +644,7 @@
     
     
 class STReader(Reader):
-<<<<<<< HEAD
-=======
     """ Legacy Spatial Transcriptomics reader """
-    
-    def auto_read(self, path) -> STHESTData:
-        """
-        Automatically detect the file names and determine a reading strategy based on the
-        detected files. For more control on the reading process, consider using `read()` instead
-        
-        
-
-        Args:
-            path (st): path to the directory containing all the necessary files
-
-        Returns:
-            STHESTData: STObject that was read
-        """
-        return super().auto_read(path)
->>>>>>> 56b24267
-
     
     def _auto_read(self, path, **read_kwargs) -> STHESTData:
         packing = SpotPacking.GRID_PACKING
