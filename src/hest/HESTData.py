--- conflicted
+++ resolved
@@ -11,12 +11,9 @@
 import geopandas as gpd
 import matplotlib
 import numpy as np
-<<<<<<< HEAD
 from loguru import logger
-=======
 from hestcore.wsi import (WSI, CucimWarningSingleton, NumpyWSI,
                           contours_to_img, wsi_factory)
->>>>>>> 169d3a8c
 
 from hest.io.seg_readers import TissueContourReader
 from hest.LazyShapes import LazyShapes, convert_old_to_gpd, old_geojson_to_new
@@ -33,19 +30,9 @@
 from shapely import Point
 from tqdm import tqdm
 
-<<<<<<< HEAD
-from .segmentation.segmentation import (apply_otsu_thresholding, save_pkl,
-                                        segment_tissue_deep)
-from .utils import (ALIGNED_HE_FILENAME, check_arg, deprecated,
-                    find_first_file_endswith, get_k_genes_from_df,
-                    get_path_from_meta_row, plot_verify_pixel_size, tiff_save,
-                    verify_paths)
-from .vst_save_utils import initsave_hdf5
-=======
 from .utils import (ALIGNED_HE_FILENAME, check_arg, deprecated,
                     find_first_file_endswith, get_path_from_meta_row,
                     plot_verify_pixel_size, tiff_save, verify_paths)
->>>>>>> 169d3a8c
 
 
 class HESTData:
