import os

import numpy as np
from PIL import Image
from torch.utils.data import Dataset
from tqdm import tqdm
<<<<<<< HEAD

from hest.wsi import WSIPatcher
=======
>>>>>>> 548ff171

from hest.wsi import WSIPatcher

<<<<<<< HEAD
=======

>>>>>>> 548ff171
class SegFileDataset(Dataset):
    masks = []
    patches = []
    coords = []
    
    def __init__(self, root_path, transform):
        self._load_paths(root_path)
        
        self.transform = transform
        
    def _load_paths(self, root_path):
        self.mask_paths = []
        self.patch_paths = []
        self.coords = []
        for mask_filename in tqdm(os.listdir(root_path)):
            name = mask_filename.split('.')[0]
            pxl_x, pxl_y = int(name.split('_')[0]), int(name.split('_')[1])
            self.patch_paths.append(os.path.join(root_path, mask_filename))
            self.coords.append([pxl_x, pxl_y])
                        

    def __len__(self):
        return len(self.patch_paths)
    
    def __getitem__(self, index):
            
        with Image.open(self.patch_paths[index]) as patch:
            patch = np.array(patch)
            coord = self.coords[index]
            
        sample = patch
        
        if self.transform:
            sample = self.transform(sample)

        return sample, coord
    
    
class SegWSIDataset(Dataset):
<<<<<<< HEAD
    masks = []
    patches = []
    coords = []
=======
>>>>>>> 548ff171
    
    def __init__(self, patcher: WSIPatcher, transform):
        self.patcher = patcher
        
<<<<<<< HEAD
        self.cols, self.rows = self.patcher.get_cols_rows()
        self.size = self.cols * self.rows
        
=======
>>>>>>> 548ff171
        self.transform = transform
                              

    def __len__(self):
<<<<<<< HEAD
        return self.size
    
    def __getitem__(self, index):
        col = index % self.cols
        row = index // self.cols
        tile, x, y = self.patcher.get_tile(col, row)
=======
        return len(self.patcher)
    
    def __getitem__(self, index):
        tile, x, y = self.patcher[index]
>>>>>>> 548ff171
        
        if self.transform:
            tile = self.transform(tile)

        return tile, (x, y)<|MERGE_RESOLUTION|>--- conflicted
+++ resolved
@@ -4,18 +4,9 @@
 from PIL import Image
 from torch.utils.data import Dataset
 from tqdm import tqdm
-<<<<<<< HEAD
-
-from hest.wsi import WSIPatcher
-=======
->>>>>>> 548ff171
 
 from hest.wsi import WSIPatcher
 
-<<<<<<< HEAD
-=======
-
->>>>>>> 548ff171
 class SegFileDataset(Dataset):
     masks = []
     patches = []
@@ -55,39 +46,18 @@
     
     
 class SegWSIDataset(Dataset):
-<<<<<<< HEAD
-    masks = []
-    patches = []
-    coords = []
-=======
->>>>>>> 548ff171
     
     def __init__(self, patcher: WSIPatcher, transform):
         self.patcher = patcher
         
-<<<<<<< HEAD
-        self.cols, self.rows = self.patcher.get_cols_rows()
-        self.size = self.cols * self.rows
-        
-=======
->>>>>>> 548ff171
         self.transform = transform
                               
 
     def __len__(self):
-<<<<<<< HEAD
-        return self.size
-    
-    def __getitem__(self, index):
-        col = index % self.cols
-        row = index // self.cols
-        tile, x, y = self.patcher.get_tile(col, row)
-=======
         return len(self.patcher)
     
     def __getitem__(self, index):
         tile, x, y = self.patcher[index]
->>>>>>> 548ff171
         
         if self.transform:
             tile = self.transform(tile)
