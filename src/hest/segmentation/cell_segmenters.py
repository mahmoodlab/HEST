--- conflicted
+++ resolved
@@ -22,13 +22,8 @@
 from tqdm import tqdm
 
 from hest.io.seg_readers import GeojsonCellReader
-<<<<<<< HEAD
-from hest.utils import deprecated, get_n_threads, get_path_relative, verify_paths
-from hest.wsi import wsi_factory
-=======
-from hest.utils import get_path_relative, verify_paths
+from hest.utils import get_n_threads, get_path_relative, verify_paths
 from hestcore.wsi import wsi_factory
->>>>>>> 169d3a8c
 
 
 def cellvit_light_error():
