--- conflicted
+++ resolved
@@ -3,11 +3,7 @@
 from .utils import tiff_save, find_pixel_size_from_spot_coords, write_10X_h5, get_k_genes, SpotPacking
 from .autoalign import autoalign_visium
 from .readers import *
-<<<<<<< HEAD
-from .HESTData import HESTData, read_HESTData, load_hest, iter_hest, ensembleID_to_gene
-=======
 from .HESTData import HESTData, read_HESTData, load_hest, iter_hest, ensembl_id_to_gene
->>>>>>> 0d001d33
 from .segmentation.cell_segmenters import segment_cellvit
 
 __all__ = [
@@ -25,9 +21,5 @@
     'write_10X_h5',
     'HESTData',
     'segment_cellvit', 
-<<<<<<< HEAD
-    'ensembleID_to_gene'
-=======
     'ensembl_id_to_gene'
->>>>>>> 0d001d33
 ]