from __future__ import annotations

import json
import os
import shutil
import warnings
from typing import Dict, List, Union

import cv2
import geopandas as gpd
import numpy as np
from loguru import logger
from hestcore.wsi import (WSI, CucimWarningSingleton, NumpyWSI,
                          contours_to_img, wsi_factory)
from loguru import logger

from hest.io.seg_readers import TissueContourReader, write_geojson
from hest.LazyShapes import LazyShapes, convert_old_to_gpd, old_geojson_to_new
from hest.segmentation.TissueMask import TissueMask, load_tissue_mask

try:
    import openslide
except Exception:
    print("Couldn't import openslide, verify that openslide is installed on your system, https://openslide.org/download/")
import pandas as pd
from hestcore.segmentation import (apply_otsu_thresholding, mask_to_gdf,
                                   save_pkl, segment_tissue_deep, get_path_relative)
from PIL import Image
from shapely import Point
from tqdm import tqdm

from .utils import (ALIGNED_HE_FILENAME, check_arg, deprecated,
                    find_first_file_endswith, get_k_genes_from_df, get_path_from_meta_row,
                    plot_verify_pixel_size, tiff_save, verify_paths)


class HESTData:
    """
    Object representing a Spatial Transcriptomics sample along with a full resolution H&E image and metadatas
    """
    
    shapes: List[LazyShapes] = []
    """ List of `LazyShapes`, i.e. cells, nuclei """

    
    def _verify_format(self, adata):
        assert 'spatial' in adata.obsm
        try:
            adata.uns['spatial']['ST']['images']['downscaled_fullres']
        except KeyError:
            raise ValueError('Downscaled image missing in adata.obs')
        
        features = adata.obs.columns
        required_features = []
        missing = []
        for req in required_features:
            if not req in features:
                missing.append(req)
        if len(missing) > 0:
            raise ValueError(f'The following columns are missing in adata.obs: {missing}')
        
    
    def __init__(
        self, 
        adata: sc.AnnData, # type: ignore
        img: Union[np.ndarray, openslide.OpenSlide, CuImage, str], # type: ignore
        pixel_size: float,
        meta: Dict = {},
        tissue_seg: TissueMask=None,
        tissue_contours: gpd.GeoDataFrame=None,
        shapes: List[LazyShapes]=[]
    ):
        """
        class representing a single ST profile + its associated WSI image
        
        Args:
            adata (sc.AnnData): Spatial Transcriptomics data in a scanpy Anndata object
                adata must contain a downscaled image in ['spatial']['ST']['images']['downscaled_fullres']
            img (Union[np.ndarray, openslide.OpenSlide, CuImage, str]): Full resolution image corresponding to the ST data, Openslide/CuImage are lazily loaded, use CuImage for GPU accelerated computation. 
                If a str is passed, the image is opened with cucim if available and OpenSlide otherwise
            pixel_size (float): pixel_size of WSI im um/px, this pixel size will be used to perform operations on the slide, such as patching and segmenting
            meta (Dict): metadata dictionary containing information such as the pixel size, or QC metrics attached to that sample
            shapes (List[LazyShapes]): dictionary of shapes, note that these shapes will be lazily loaded. Default: []
            tissue_seg (TissueMask): *Deprecated* tissue mask for that sample
        """
        import scanpy as sc
        
        self.adata = adata
        
        self.wsi = wsi_factory(img)
            
        self.meta = meta
        self._verify_format(adata)
        self.pixel_size = pixel_size
        self.shapes = shapes
        if tissue_seg is not None:
            warnings.warn('tissue_seg is deprecated, please use tissue_contours instead, you might have to delete and redownload the `tissue_seg` data directory from huggingface')
            self._tissue_contours = convert_old_to_gpd(tissue_seg.contours_holes, tissue_seg.contours_tissue)
        else:
            self._tissue_contours = tissue_contours
        
        if 'total_counts' not in self.adata.var_names and len(self.adata) > 0:
            sc.pp.calculate_qc_metrics(self.adata, inplace=True)
        
        
    def __repr__(self):
        sup_rep = super().__repr__()
    
        rep =  f"""{sup_rep}
        'pixel_size' is {self.pixel_size}
        'wsi' is {self.wsi}
        'shapes': {self.shapes}"""
        
        return rep
        
    
    def save_spatial_plot(self, save_path: str, name: str='', key='total_counts', pl_kwargs={}):
        """Save the spatial plot from that STObject

        Args:
            save_path (str): path to a directory where the spatial plot will be saved
            name (str): save plot as {name}spatial_plots.png
            key (str): feature to plot. Default: 'total_counts'
            pl_kwargs(Dict): arguments for sc.pl.spatial
        """
        
        save_spatial_plot(self.adata, save_path, name, key, pl_kwargs)
    
    
    def load_wsi(self) -> None:
        """Load the full WSI in memory"""
        self.wsi = NumpyWSI(self.wsi.numpy())
    
        
    def save(self, path: str, save_img=True, pyramidal=True, bigtiff=False, plot_pxl_size=False, **kwargs):
        """Save a HESTData object to `path` as follows:
            - aligned_adata.h5ad (contains expressions for each spots + their location on the fullres image + a downscaled version of the fullres image)
            - metrics.json (contains useful metrics)
            - downscaled_fullres.jpeg (a downscaled version of the fullres image)
            - aligned_fullres_HE.tif (the full resolution image)
            - cells.geojson (cell segmentation if it exists)
            - Optional: tissue_contours.geojson (contours of the tissue segmentation if it exists)
            - Optional: tissue_seg_vis.jpg (visualization of tissue contour and holes on downscaled H&E if it exists)

        Args:
            path (str): save location
            save_img (bool): whenever to save the image at all (can save a lot of time if set to False). Defaults to True
            pyramidal (bool, optional): whenever to save the full resolution image as pyramidal (can be slow to save, however it's sometimes necessary for loading large images in QuPath). Defaults to True.
            bigtiff (bool, optional): whenever the bigtiff image is more than 4.1GB. Defaults to False.
        """
        os.makedirs(path, exist_ok=True)
        
        try:
            self.adata.write(os.path.join(path, 'aligned_adata.h5ad'))
        except:
            # workaround from https://github.com/theislab/scvelo/issues/255
            import traceback
            traceback.print_exc()
            self.adata.__dict__['_raw'].__dict__['_var'] = self.adata.__dict__['_raw'].__dict__['_var'].rename(columns={'_index': 'features'})
            self.adata.write(os.path.join(path, 'aligned_adata.h5ad'))
        
        if save_img:
            img = self.wsi.numpy()
        self.meta['adata_nb_col'] = len(self.adata.var_names)
        
        width, height = self.wsi.get_dimensions()
        
        self.meta['fullres_px_width'] = width
        self.meta['fullres_px_height'] = height
        with open(os.path.join(path, 'metrics.json'), 'w') as json_file:
            json.dump(self.meta, json_file) 
        
        downscaled_img = self.adata.uns['spatial']['ST']['images']['downscaled_fullres']
        down_fact = self.adata.uns['spatial']['ST']['scalefactors']['tissue_downscaled_fullres_scalef']
        down_img = Image.fromarray(downscaled_img)
        if len(downscaled_img) > 0:
            down_img.save(os.path.join(path, 'downscaled_fullres.jpeg'))
        
        
        if plot_pxl_size:
            pixel_size_embedded = self.meta['pixel_size_um_embedded']
            pixel_size_estimated = self.meta['pixel_size_um_estimated']
            
            
            plot_verify_pixel_size(downscaled_img, down_fact, pixel_size_embedded, pixel_size_estimated, os.path.join(path, 'pixel_size_vis.png'))


        if self._tissue_contours is not None:
            self.save_tissue_contours(path, 'tissue')         
            self.save_tissue_vis(path, 'tissue_seg')

        
        if save_img:
            tiff_save(img, os.path.join(path, ALIGNED_HE_FILENAME), self.pixel_size, pyramidal=pyramidal, bigtiff=bigtiff)


    def segment_tissue(
        self,
        fast_mode=False,
        target_pxl_size=1,
        patch_size_um=512,
        model_name='deeplabv3_seg_v4.ckpt',
        batch_size=8,
        auto_download=True,
        num_workers=8,
        thumbnail_width=2000, 
        method: str='deep',
        weights_dir = None
    ) -> Union[None, np.ndarray]:
        """ Compute tissue mask and stores it in the current HESTData object

        Args:
            fast_mode (bool, optional): in fast mode the inference is done at 2 um/px instead of 1 um/px, 
                note that the inference pixel size is overwritten by the `target_pxl_size` argument if != 1. Defaults to False.
            target_pxl_size (int, optional): patches are scaled to this pixel size in um/px for inference. Defaults to 1.
            patch_size_um (int, optional): patch size in um. Defaults to 512.
            model_name (str, optional): model name in `HEST/models` dir. Defaults to 'deeplabv3_seg_v4.ckpt'.
            batch_size (int, optional): batch size for inference. Defaults to 8.
            auto_download (bool, optional): whenever to download the model weights automatically if not found. Defaults to True.
            num_workers (int, optional): number of workers for the dataloader during inference. Defaults to 8.
            thumbnail_width (int, optional): size at which otsu segmentation is performed, ignored if method is 'deep'
            method (str, optional): perform deep learning based segmentation ('deep') or otsu based ('otsu').
                Deep-learning based segmentation will be more accurate but a GPU is recommended, 'otsu' is faster but less accurate. Defaults to 'deep'.
            weights_dir (str, optional): directory containing the models, if None will be ../models relative to the src package of hestcore. None
                
        Returns:
            gpd.GeoDataFrame: a geodataframe of the tissue contours, contains a column `tissue_id` indicating to which tissue the contour belongs to.
        """
        
        check_arg(method, 'method', ['deep', 'otsu'])
        
        if method == 'deep':
            self._tissue_contours = segment_tissue_deep(
                self.wsi,
                self.pixel_size,
                fast_mode,
                target_pxl_size,
                patch_size_um,
                model_name,
                batch_size,
                auto_download,
                num_workers,
                weights_dir
            )
        elif method == 'otsu':
        
            width, height = self.wsi.get_dimensions()
            scale = thumbnail_width / width
            thumbnail = self.wsi.get_thumbnail(round(width * scale), round(height * scale))
            mask = apply_otsu_thresholding(thumbnail).astype(np.uint8)
            mask = 1 - mask
            tissue_mask = np.round(cv2.resize(mask, (width, height))).astype(np.uint8)
            
            #TODO directly convert to gpd
            gdf_contours = mask_to_gdf(tissue_mask, pixel_size=self.pixel_size)
            self._tissue_contours = gdf_contours
            
        return self.tissue_contours
    
    
    def save_tissue_contours(self, save_dir: str, name: str) -> None:
        self.tissue_contours.to_file(os.path.join(save_dir, name + '_contours.geojson'), driver="GeoJSON")   

    @deprecated
    def get_tissue_mask(self) -> np.ndarray:
        """ Deprecated. Return existing tissue segmentation mask if it exists, raise an error if it doesn't exist

        Returns:
            np.ndarray: an array with the same resolution as the WSI image, where 1 means tissue and 0 means background
        """
        
        self.__verify_mask()
        return self.tissue_mask
    

    def dump_patches(
        self,
        patch_save_dir: str,
        name: str = 'patches',
        target_patch_size: int=224,
        target_pixel_size: float=0.5,
        verbose=0,
        dump_visualization=True,
        use_mask=True,
        threshold=0.15
    ):
        """ Dump H&E patches centered around ST spots to a .h5 file. 
        
            Patches are computed such that:
             - each patch is rescaled to `target_pixel_size` um/px
             - a crop of `target_patch_size`x`target_patch_size` pixels around each ST (pseudo) spot is derived (which coordinates are derived from adata.obsm['spatial'])

        Args:
            patch_save_dir (str): directory where the .h5 patch file will be saved
            name (str, optional): file will be saved as {name}.h5. Defaults to 'patches'.
            target_patch_size (int, optional): target patch size in pixels (after scaling to match `target_pixel_size`). Defaults to 224.
            target_pixel_size (float, optional): target patch pixel size in um/px. Defaults to 0.5.
            verbose (int, optional): verbose. Defaults to 0.
            dump_visualization (bool, optional): whenever to dump a visualization of the patches on top of the downscaled WSI. Defaults to True.
            use_mask (bool, optional): whenever to take into account the tissue mask. Defaults to True.
            threshold (float, optional): Tissue intersection threshold for a patch to be kept. Defaults to 0.15
        """
        
        os.makedirs(patch_save_dir, exist_ok=True)
        
        import matplotlib.pyplot as plt
        dst_pixel_size = target_pixel_size
        
        adata = self.adata.copy()
        
        for index in adata.obs.index:
            if len(index) != len(adata.obs.index[0]):
                warnings.warn("indices of adata.obs should all have the same length to avoid problems when saving to h5", UserWarning)
                
        
        src_pixel_size = self.pixel_size
        
        patch_count = 0
        h5_path = os.path.join(patch_save_dir, name + '.h5')

        assert len(adata.obs) == len(adata.obsm['spatial'])
        
        patch_size_src = target_patch_size * (dst_pixel_size / src_pixel_size)
        coords_center = adata.obsm['spatial']
        coords_topleft = coords_center - patch_size_src // 2
        len_tmp = len(coords_topleft)
        in_slide_mask = (0 <= coords_topleft[:, 0] + patch_size_src) & (coords_topleft[:, 0] < self.wsi.width) & (0 <= coords_topleft[:, 1] + patch_size_src) & (coords_topleft[:, 1] < self.wsi.height)
        coords_topleft = coords_topleft[in_slide_mask]
        if len(coords_topleft) < len_tmp:
            warnings.warn(f"Filtered {len_tmp - len(coords_topleft)} spots outside the WSI")
        
        barcodes = np.array(adata.obs.index)
        barcodes = barcodes[in_slide_mask]
        mask = self.tissue_contours if use_mask else None
        coords_topleft = np.array(coords_topleft).astype(int)
        patcher = self.wsi.create_patcher(target_patch_size, src_pixel_size, dst_pixel_size, mask=mask, custom_coords=coords_topleft, threshold=threshold)

        if mask is not None:
            valid_barcodes = barcodes[patcher.valid_mask]

        patcher.to_h5(h5_path, extra_assets={'barcode': valid_barcodes})

        if dump_visualization:
            patcher.save_visualization(os.path.join(patch_save_dir, name + '_patch_vis.png'), dpi=400)
            
        if verbose:
            print(f'found {patch_count} valid patches')
            
    
    def __verify_mask(self):
        if self.tissue_contours is None:
            raise Exception("No existing tissue mask for that sample, compute the tissue mask with self.segment_tissue()")        
    
    
    def get_shapes(self, name, coordinate_system):
        for shape in self.shapes:
            if shape.name == name and shape.coordinate_system == coordinate_system:
                return shape
        return None
    

    @deprecated
    def get_tissue_contours(self) -> Dict[str, list]:
        """*Deprecated* use `self.tissue_contours` instead. 
        
        Get the tissue contours and holes

        Returns:
            Dict[str, list]: dictionnary of contours and holes in the tissue
        """
        
        self.__verify_mask()
        

        contours_tissue = self.tissue_contours.geometry.values
        contours_tissue = [list(c.exterior.coords) for c in contours_tissue]
        contours_holes = [[] for _ in range(len(contours_tissue))]
        
        
        asset_dict = {'holes': contours_holes, 
                      'tissue': contours_tissue, 
                      'groups': None}
        return asset_dict
    
    
    @property
    def tissue_contours(self) -> gpd.GeoDataFrame:
        """ Geodataframe of tissue contours polygons also contains a tissue_id column """
        if self._tissue_contours is None:
            raise Exception("No tissue segmentation attached to this sample, segment tissue first by calling `segment_tissue()` for this object")
        return self._tissue_contours

    @deprecated
    def save_tissue_seg_jpg(self, save_dir: str, name: str = 'hest') -> None:
        """*Deprecated* Save tissue segmentation as a greyscale .jpg file, downscale the tissue mask such that the width 
        and the height are less than 40k pixels

        Args:
            save_dir (str): path to save directory
            name (str): .jpg file is saved as {name}_mask.jpg
        """
        
        self.__verify_mask()
        
        img_width, img_height = self.wsi.get_dimensions()
        tissue_mask = np.zeros((img_height, img_width, 3), dtype=np.uint8)
        tissue_mask = contours_to_img(
                self.tissue_contours, 
                tissue_mask, 
                fill_color=(1, 1, 1)
        )[:, :, 0]
        
        MAX_EDGE = 40000
        
        longuest_edge = max(tissue_mask.shape[0], tissue_mask.shape[1])
        img = tissue_mask
        if longuest_edge > MAX_EDGE:
            downscaled = MAX_EDGE / longuest_edge
            width, height = tissue_mask.shape[1], tissue_mask.shape[0]
            img = cv2.resize(img, (round(downscaled * width), round(downscaled * height)))
        
        img = Image.fromarray(img)
        img.save(os.path.join(save_dir, f'{name}_mask.jpg'))
        
    
    @deprecated
    def save_tissue_seg_pkl(self, save_dir: str, name: str) -> None:
        """*Deprecated* Save tissue segmentation contour as a .pkl file

        Args:
            save_dir (str): path to pkl file
            name (str): .pkl file is saved as {name}_mask.pkl
        """
        
        self.__verify_mask()

        asset_dict = self.get_tissue_contours()
        save_pkl(os.path.join(save_dir, f'{name}_mask.pkl'), asset_dict)
        
    
    def get_tissue_vis(self):
         return self.wsi.get_tissue_vis(
            self.tissue_contours,
            fill_color=(0, 255, 0),
            target_width=1000,
            seg_display=True,
        )
    
    
    @deprecated
    def save_vis(self, save_dir, name) -> None:
        """ *Deprecated* use save_tissue_vis instead"""
        vis = self.get_tissue_vis()
        vis.save(os.path.join(save_dir, f'{name}_vis.jpg'))
        
    def save_tissue_vis(self, save_dir: str, name: str) -> None:
        """ Save a visualization of the tissue segmentation on top of the downscaled H&E

        Args:
            save_dir (str): directory where the visualization will be saved
            name (str): file is saved as {save_dir}/{name}_vis.jpg
        """
        vis = self.get_tissue_vis()
        vis.save(os.path.join(save_dir, f'{name}_vis.jpg'))

    def to_spatial_data(self, fullres: bool = False) -> SpatialData: 
        """
        Convert a HESTData sample to a scverse SpatialData object. Note that a large part of this function is based on 
        spatialdata-io's [``from_legacy_anndata``](https://spatialdata.scverse.org/projects/io/en/latest/generated/spatialdata_io.experimental.from_legacy_anndata.html) 
        function with some adjustments for ``HESTData``. 

        Args:
            fullres (bool, optional): Includes pyramidal full resolution whole slide image as a ``DataTree`` object for those dimensions compatible with 
                Image2DModel's downsampling. Defaults to False.

        Returns:
            SpatialData: scverse SpatialData oobject containing the ``hires`` and ``lowres`` downsampled versions
                of the image and their respective coordinate systems.  
            
        Example: 
            ```python
            from hest import load_hest
            hest_data = load_hest('../hest_data', id_list=['TENX68'])
            st = hest_data[0]
            st.to_spatial_data(fullres=True)

            >>>
            
            ```
            SpatialData object
            ├── Images
            │     ├── 'ST_downscaled_hires_image': SpatialImage[cyx] (3, 4779, 2586)
            │     ├── 'ST_downscaled_lowres_image': SpatialImage[cyx] (3, 1000, 541)
            │     └── 'ST_fullres_image': DataTree[cyx] (3, 38232, 20690), (3, 19116, 10345)
            ├── Shapes
            │     └── 'locations': GeoDataFrame shape: (1657, 2) (2D shapes)
            └── Tables
                └── 'table': AnnData (1657, 18085)
            with coordinate systems:
                ▸ 'ST_downscaled_hires', with elements:
                    ST_downscaled_hires_image (Images), locations (Shapes)
                ▸ 'ST_downscaled_lowres', with elements:
                    ST_downscaled_lowres_image (Images), locations (Shapes)
                ▸ 'ST_fullres', with elements:
                    ST_fullres_image (Images), locations (Shapes)
            ```
            
        """
        
        # imports specific to spatial data conversion
        from dask import delayed
        from dask.array import from_delayed
        from spatial_image import SpatialImage
        from spatialdata import SpatialData
        from spatialdata.models import Image2DModel, ShapesModel, TableModel
        from spatialdata.transformations import Identity, Scale
        
        # AnnData keys
        SPATIAL = "spatial"
        SCALEFACTORS = "scalefactors"
        TISSUE_HIRES_SCALEF = "tissue_hires_scalef"
        TISSUE_LOWRES_SCALEF = "tissue_downscaled_fullres_scalef"
        SPOT_DIAMETER_FULLRES = "spot_diameter_fullres"

        IMAGES = "images"
        HIRES = "fullres"
        LOWRES = "downscaled_fullres"

        # SpatialData keys
        REGION = "locations"
        REGION_KEY = "region"
        INSTANCE_KEY = "instance_id"
        SPOT_DIAMETER_FULLRES_DEFAULT = 10
        
        images = {}
        shapes = {}
        spot_diameter_fullres_list = []
        shapes_transformations = {}
        if SPATIAL in self.adata.uns:
            dataset_ids = list(self.adata.uns[SPATIAL].keys())
            for dataset_id in dataset_ids:
                # read the image data and the scale factors for the shapes
                keys = set(self.adata.uns[SPATIAL][dataset_id].keys())
                tissue_hires_scalef = None
                tissue_lowres_scalef = None
                hires = None
                lowres = None
                if SCALEFACTORS in keys:
                    scalefactors = self.adata.uns[SPATIAL][dataset_id][SCALEFACTORS]
                    if TISSUE_HIRES_SCALEF in scalefactors:
                        tissue_hires_scalef = scalefactors[TISSUE_HIRES_SCALEF]
                    else: 
                        pixel_size=self.meta['pixel_size_um_estimated']
                        ds_factor = 4/pixel_size # proxy for visium hires scale factor
                        ds_level = self.wsi.get_best_level_for_downsample(ds_factor)
                        tissue_hires_scalef = 1/self.wsi.level_downsamples()[ds_level]
                        
                    if TISSUE_LOWRES_SCALEF in scalefactors:
                        tissue_lowres_scalef = scalefactors[TISSUE_LOWRES_SCALEF]
                    if SPOT_DIAMETER_FULLRES in scalefactors:
                        spot_diameter_fullres_list.append(scalefactors[SPOT_DIAMETER_FULLRES])
                if IMAGES in keys:
                    image_data = self.adata.uns[SPATIAL][dataset_id][IMAGES]
                    if HIRES in image_data:
                        hires = image_data[HIRES]
                    else: 

                        # load wsi
                        def read_hest_wsi(wsi: WSI, width, height): 
                            return wsi.get_thumbnail(width, height)
        
                        if fullres: 
                            full_width, full_height = self.wsi.get_dimensions()
                            fullres = from_delayed(delayed(read_hest_wsi)(self.wsi, full_width, full_height), shape=(full_height, full_width, 3), dtype=np.int8)
                        else: 
                            fullres=None
                        hires_width, hires_height = self.wsi.level_dimensions()[ds_level]
                        hires = from_delayed(delayed(read_hest_wsi)(self.wsi, hires_width, hires_height), shape=(hires_height, hires_width, 3), dtype=np.int8)
                            
                    if LOWRES in image_data:
                        lowres = image_data[LOWRES]

                # construct the spatialdata elements
                if hires is not None:
                    # prepare the hires image
                    assert (
                        tissue_hires_scalef is not None
                    ), "tissue_hires_scalef is required when an the hires image is present"
                    hires = hires.transpose(2, 0, 1)
                    hires_image = Image2DModel.parse(
                        hires, 
                        dims=("c", "y", "x"),
                        transformations={f"{dataset_id}_downscaled_hires": Identity()}
                    )
                    hires_image = SpatialImage(hires_image, dims=("c", "y", "x"), name=f"{dataset_id}_downscaled_lowres_image")
                    images[f"{dataset_id}_downscaled_hires_image"] = hires_image

                    scale_hires = Scale([tissue_hires_scalef, tissue_hires_scalef], axes=("x", "y"))
                    shapes_transformations[f"{dataset_id}_downscaled_hires"] = scale_hires
                                    
                if fullres is not None: 
                    fullres = fullres.transpose(2, 0, 1)
                    
                    # compute scale factors: each scale level is relative to the previous level 
                    scale_factors = np.array([int(l) for l in self.wsi.level_downsamples()[1:] if full_height % l == 0 and full_width % l == 0])
                    scale_factors[1:] = scale_factors[1:] / scale_factors[:-1]
                    scale_factors = scale_factors.tolist()

                    fullres_image = Image2DModel.parse(
                        fullres, 
                        dims=("c", "y", "x"),
                        scale_factors=scale_factors,
                        transformations={f"{dataset_id}_fullres": Identity()}
                    )
                    images[f"{dataset_id}_fullres_image"] = fullres_image
                    scale_fullres = Scale([1, 1], axes=("x", "y"))
                    shapes_transformations[f"{dataset_id}_fullres"] = scale_fullres
                
                
                if lowres is not None:
                    assert (
                        tissue_lowres_scalef is not None
                    ), "tissue_lowres_scalef is required when an the lowres image is present"
                    lowres = lowres.transpose(2, 0, 1)
                    lowres_image = Image2DModel.parse(
                        lowres, dims=("c", "y", "x"), transformations={f"{dataset_id}_downscaled_lowres": Identity()}
                    )
                    lowres_image = SpatialImage(lowres_image, dims=("c", "y", "x"), name=f"{dataset_id}_downscaled_lowres")
                    images[f"{dataset_id}_downscaled_lowres_image"] = lowres_image

                    scale_lowres = Scale([tissue_lowres_scalef, tissue_lowres_scalef], axes=("x", "y"))
                    shapes_transformations[f"{dataset_id}_downscaled_lowres"] = scale_lowres

        # add cellvit and tissue contours
        for it in self.shapes: 
            shape = it.shapes
            key = it.name
            if len(shape) > 0 and isinstance(shape.iloc[0], Point): 
                shape['radius'] = 1
            val = ShapesModel.parse(shape, transformations=shapes_transformations)
            shapes[key] = val
        if self._tissue_contours is not None: 
            shapes['tissue_contours'] = ShapesModel.parse(self._tissue_contours, transformations=shapes_transformations)

        # validate the spot_diameter_fullres value
        if len(spot_diameter_fullres_list) > 0:
            d = np.array(spot_diameter_fullres_list)
            if not np.allclose(d, d[0]):
                warnings.warn(
                    "spot_diameter_fullres is not constant across datasets. Using the average value.",
                    UserWarning,
                    stacklevel=2,
                )
                spot_diameter_fullres = d.mean()
            else:
                spot_diameter_fullres = d[0]
        else:
            warnings.warn(
                f"spot_diameter_fullres is not present. Using {SPOT_DIAMETER_FULLRES_DEFAULT} as default value.",
                UserWarning,
                stacklevel=2,
            )
            spot_diameter_fullres = SPOT_DIAMETER_FULLRES_DEFAULT

        # parse and prepare the shapes
        if SPATIAL in self.adata.obsm:
            xy = self.adata.obsm[SPATIAL]
            radius = spot_diameter_fullres / 2
            shapes[REGION] = ShapesModel.parse(xy, geometry=0, radius=radius, transformations=shapes_transformations)

            # link the shapes to the table
            new_table = self.adata.copy()
            if TableModel.ATTRS_KEY in new_table.uns:
                del new_table.uns[TableModel.ATTRS_KEY]
            new_table.obs[REGION_KEY] = REGION
            new_table.obs[REGION_KEY] = new_table.obs[REGION_KEY].astype("category")
            new_table.obs[INSTANCE_KEY] = shapes[REGION].index.values
            new_table = TableModel.parse(new_table, region=REGION, region_key=REGION_KEY, instance_key=INSTANCE_KEY)
        else:
            new_table = self.adata.copy()
        
        return SpatialData(tables=new_table, images=images, shapes=shapes)
    
<<<<<<< HEAD
    def ensembleID_to_gene(self):
        ensembleID_to_gene(self)
=======
    def ensembl_id_to_gene(self):
        ensembl_id_to_gene(self)
>>>>>>> 0d001d33

    
class VisiumHESTData(HESTData): 
    def __init__(self, 
        adata: sc.AnnData, # type: ignore
        img: Union[np.ndarray, str],
        pixel_size: float,
        meta: Dict = {},
        tissue_seg: TissueMask=None,
        tissue_contours: gpd.GeoDataFrame=None,
        shapes: List[LazyShapes]=[]
    ):
        super().__init__(adata, img, pixel_size, meta, tissue_seg=tissue_seg, tissue_contours=tissue_contours, shapes=shapes)

class VisiumHDHESTData(HESTData): 
    def __init__(self, 
        adata: sc.AnnData, # type: ignore
        img: Union[np.ndarray, str],
        pixel_size: float,
        meta: Dict = {},
        tissue_seg: TissueMask=None,
        tissue_contours: gpd.GeoDataFrame=None,
        shapes: List[LazyShapes]=[]
    ):
        """
        Args:
            adata (sc.AnnData): Spatial Transcriptomics data in a scanpy Anndata object
                adata must contain a downscaled image in ['spatial']['ST']['images']['downscaled_fullres']
            pixel_size (float): pixel_size of WSI im um/px, this pixel size will be used to perform operations on the slide, such as patching and segmenting
            img (Union[np.ndarray, str]): Full resolution image corresponding to the ST data, if passed as a path (str) the image is lazily loaded
            meta (Dict): metadata dictionary containing information such as the pixel size, or QC metrics attached to that sample
            shapes (List[LazyShapes]): dictionary of shapes, note that these shapes will be lazily loaded. Default: []
            tissue_seg (TissueMask): tissue mask for that sample
        """
        super().__init__(adata, img, pixel_size, meta, tissue_seg, tissue_contours, shapes)        
        
class STHESTData(HESTData):
    def __init__(self, 
        adata: sc.AnnData, # type: ignore
        img: Union[np.ndarray, str],
        pixel_size: float,
        meta: Dict = {},
        tissue_seg: TissueMask=None,
        tissue_contours: gpd.GeoDataFrame=None,
        shapes: List[LazyShapes]=[]
    ):
        """
        Args:
            adata (sc.AnnData): Spatial Transcriptomics data in a scanpy Anndata object
                adata must contain a downscaled image in ['spatial']['ST']['images']['downscaled_fullres']
            pixel_size (float): pixel_size of WSI im um/px, this pixel size will be used to perform operations on the slide, such as patching and segmenting
            img (Union[np.ndarray, str]): Full resolution image corresponding to the ST data, if passed as a path (str) the image is lazily loaded
            meta (Dict): metadata dictionary containing information such as the pixel size, or QC metrics attached to that sample
            tissue_seg (TissueMask): tissue mask for that sample
        """
        super().__init__(adata, img, pixel_size, meta, tissue_seg, tissue_contours, shapes)
        
class XeniumHESTData(HESTData):

    def __init__(
        self, 
        adata: sc.AnnData, # type: ignore
        img: Union[np.ndarray, openslide.OpenSlide, CuImage], # type: ignore
        pixel_size: float,
        meta: Dict = {},
        tissue_seg: TissueMask=None,
        tissue_contours: gpd.GeoDataFrame=None,
        shapes: List[LazyShapes]=[],
        xenium_nuc_seg: pd.DataFrame=None,
        xenium_cell_seg: pd.DataFrame=None,
        cell_adata: sc.AnnData=None, # type: ignore
        transcript_df: pd.DataFrame=None,
        dapi_path: str=None,
        alignment_file_path: str=None
    ):
        """
        class representing a single ST profile + its associated WSI image
        
        Args:
            adata (sc.AnnData): Spatial Transcriptomics data in a scanpy Anndata object (pooled by patch for Xenium)
                adata must contain a downscaled image in ['spatial']['ST']['images']['downscaled_fullres']
            img (Union[np.ndarray, openslide.OpenSlide, CuImage]): Full resolution image corresponding to the ST data, Openslide/CuImage are lazily loaded, use CuImage for GPU accelerated computation
            pixel_size (float): pixel_size of WSI im um/px, this pixel size will be used to perform operations on the slide, such as patching and segmenting
            meta (Dict): metadata dictionary containing information such as the pixel size, or QC metrics attached to that sample
            shapes (List[LazyShapes]): dictionary of shapes, note that these shapes will be lazily loaded. Default: []
            tissue_seg (TissueMask): tissue mask for that sample
            xenium_nuc_seg (pd.DataFrame): content of a xenium nuclei contour file as a dataframe (nucleus_boundaries.parquet)
            xenium_cell_seg (pd.DataFrame): content of a xenium cell contour file as a dataframe (cell_boundaries.parquet)
            cell_adata (sc.AnnData): ST cell data, each row in adata.obs is a cell, each row in obsm is the cell location on the H&E image in pixels
            transcript_df (pd.DataFrame): dataframe of transcripts, each row is a transcript, he_x and he_y is the transcript location on the H&E image in pixels
            dapi_path (str): path to a dapi focus image
            alignment_file_path (np.ndarray): path to xenium alignment path
        """
        super().__init__(adata=adata, img=img, pixel_size=pixel_size, meta=meta, tissue_seg=tissue_seg, tissue_contours=tissue_contours, shapes=shapes)
        
        self.xenium_nuc_seg = xenium_nuc_seg
        self.xenium_cell_seg = xenium_cell_seg
        self.cell_adata = cell_adata
        self.transcript_df = transcript_df
        self.dapi_path = dapi_path
        self.alignment_file_path = alignment_file_path
        
        
    def save(
            self, 
            path: str, 
            save_img=True, 
            pyramidal=True, 
            bigtiff=False, 
            plot_pxl_size=False, 
            save_transcripts=False, 
            save_cell_seg=False, 
            save_nuclei_seg=False,
            **kwargs
        ):
        """Save a HESTData object to `path` as follows:
            - aligned_adata.h5ad (contains expressions for each spots + their location on the fullres image + a downscaled version of the fullres image)
            - metrics.json (contains useful metrics)
            - downscaled_fullres.jpeg (a downscaled version of the fullres image)
            - aligned_fullres_HE.tif (the full resolution image)
            - cells.geojson (cell segmentation if it exists)
            - Optional: cells_xenium.geojson (if xenium cell segmentation is attached to this object)
            - Optional: nuclei_xenium.geojson (if xenium cell segmentation is attached to this object)
            - Optional: tissue_contours.geojson (contours of the tissue segmentation if it exists)

        Args:
            path (str): save location
            save_img (bool): whenever to save the image at all (can save a lot of time if set to False)
            pyramidal (bool, optional): whenever to save the full resolution image as pyramidal (can be slow to save, however it's sometimes necessary for loading large images in QuPath). Defaults to True.
            bigtiff (bool, optional): whenever the bigtiff image is more than 4.1GB. Defaults to False.
        """
        super().save(path, save_img, pyramidal, bigtiff, plot_pxl_size)
        if self.cell_adata is not None:
            self.cell_adata.write_h5ad(os.path.join(path, 'aligned_cells.h5ad'))
        
        if save_transcripts and self.transcript_df is not None:
            self.transcript_df.to_parquet(os.path.join(path, 'aligned_transcripts.parquet'))

        if save_cell_seg:
            he_cells = self.get_shapes('tenx_cell', 'he').shapes
            he_cells.to_parquet(os.path.join(path, 'he_cell_seg.parquet'))
            write_geojson(he_cells, os.path.join(path, f'he_cell_seg.geojson'), '', chunk=True)
            
        if save_nuclei_seg:
            he_nuclei = self.get_shapes('tenx_nucleus', 'he').shapes
            he_nuclei.to_parquet(os.path.join(path, 'he_nucleus_seg.parquet'))
            write_geojson(he_nuclei, os.path.join(path, f'he_nucleus_seg.geojson'), '', chunk=True)
        

def read_HESTData(
    adata_path: str, 
    img: Union[str, np.ndarray, openslide.OpenSlide, CuImage],  # type: ignore
    metrics_path: str,
    mask_path_pkl: str = None, # Deprecated
    mask_path_jpg: str = None, # Deprecated
    cellvit_path: str = None,
    tissue_contours_path: str = None,
    xenium_cell_path: str = None,
    xenium_nucleus_path: str = None,
    transcripts_path: str = None
) -> HESTData:
    """ Read a HEST sample from disk

    Args:
        adata_path (str): path to .h5ad adata file containing ST data the 
            adata object must contain a downscaled image in ['spatial']['ST']['images']['downscaled_fullres']
        img (Union[str, np.ndarray, openslide.OpenSlide, CuImage]): path to a full resolution image (if passed as str) or full resolution image corresponding to the ST data, Openslide/CuImage are lazily loaded, use CuImage for GPU accelerated computation
        pixel_size (float): pixel_size of WSI im um/px, this pixel size will be used to perform operations on the slide, such as patching and segmenting
        metrics_path (str): metadata dictionary containing information such as the pixel size, or QC metrics attached to that sample
        mask_path_pkl (str): *Deprecated* path to a .pkl file containing the tissue segmentation contours. Defaults to None.
        mask_path_jpg (str): *Deprecated* path to a .jog file containing the greyscale tissue segmentation mask. Defaults to None.
        cellvit_path (str): path to a cell segmentation file in .geojson or .parquet. Defaults to None.
        tissue_contours_path (str): path to a .geojson tissue contours file. Defaults to None.
        xenium_cell_path (str): path to a .parquet xeniun cell segmentation file. Defaults to None.
        xenium_nucleus_path (str): path to a .parquet xenium nucleus segmentation file. Defaults to None.
        transcripts_path (str): path to a .parquet transcript dataframe. Defaults to None.


    Returns:
        HESTData: HESTData object
    """

    try:
        from cucim import CuImage
    except ImportError:
        CuImage = None
        CucimWarningSingleton.warn()

    import scanpy as sc

    if isinstance(img, str):
        if CuImage is not None:
            img = CuImage(img)
            width, height = img.resolutions['level_dimensions'][0]
        else:
            img = openslide.OpenSlide(img)
            width, height = img.dimensions
            
    tissue_contours = None
    tissue_seg = None
    if tissue_contours_path is not None:
        with open(tissue_contours_path) as f:
            lines = f.read()
            if 'hole' in lines:
                warnings.warn("this type of .geojson tissue contour file is deprecated, please download the new `tissue_seg` folder on huggingface: https://huggingface.co/datasets/MahmoodLab/hest/tree/main")
                gdf = TissueContourReader().read_gdf(tissue_contours_path)
                tissue_contours = old_geojson_to_new(gdf)
            else:
                tissue_contours = gpd.read_file(tissue_contours_path)
            
    elif mask_path_pkl is not None and mask_path_jpg is not None:
        tissue_seg = load_tissue_mask(mask_path_pkl, mask_path_jpg, width, height)
    
    shapes = []
    if cellvit_path is not None:
        shapes.append(LazyShapes(cellvit_path, 'cellvit', 'he'))
    if xenium_cell_path is not None:
        shapes.append(LazyShapes(xenium_cell_path, 'xenium_cell', 'he'))
    if xenium_nucleus_path is not None:
        shapes.append(LazyShapes(xenium_nucleus_path, 'xenium_nucleus', 'he'))
        
    transcripts = None
    if transcripts_path is not None:
        transcripts = pd.read_parquet(transcripts_path)
    
    adata = sc.read_h5ad(adata_path)
    with open(metrics_path) as metrics_f:     
        metrics = json.load(metrics_f)
        
    if transcripts is not None:
        return XeniumHESTData(
            adata, 
            img, 
            metrics['pixel_size_um_estimated'], 
            metrics, 
            tissue_seg=tissue_seg, 
            shapes=shapes, 
            tissue_contours=tissue_contours,
            transcript_df=transcripts
        )
    else:  
        return HESTData(
            adata, 
            img, 
            metrics['pixel_size_um_estimated'], 
            metrics, 
            tissue_seg=tissue_seg, 
            shapes=shapes, 
            tissue_contours=tissue_contours
        )
        

def mask_and_patchify_bench(meta_df: pd.DataFrame, save_dir: str, use_mask=True, keep_largest=None):
    i = 0
    for _, row in tqdm(meta_df.iterrows(), total=len(meta_df)):
        id = row['id']
        img_path = f'/mnt/sdb1/paul/images/pyramidal/{id}.tif'
        adata_path = f'/mnt/sdb1/paul/images/adata/{id}.h5ad'
        metrics_path = os.path.join(get_path_from_meta_row(row), 'processed', 'metrics.json')
        
        hest_obj = read_HESTData(adata_path, img_path, metrics_path)


        keep_largest_args = keep_largest[i] if keep_largest is not None else False

        hest_obj.dump_patches(save_dir,
                           id,
                           verbose=1,
                           use_mask=use_mask,
                           keep_largest=keep_largest_args)
        i += 1
        

def create_benchmark_data(meta_df, save_dir:str, K):
    os.makedirs(save_dir, exist_ok=True)
    
    meta_df['patient'] = meta_df['patient'].fillna('Patient 1')
    
    get_k_genes_from_df(meta_df, 50, 'var', os.path.join(save_dir, 'var_50genes.json'))
    
    splits = meta_df.groupby(['dataset_title', 'patient'])['id'].agg(list).to_dict()
    create_splits(os.path.join(save_dir, 'splits'), splits, K=K)
    
    os.makedirs(os.path.join(save_dir, 'patches'), exist_ok=True)
    #mask_and_patchify_bench(meta_df, os.path.join(save_dir, 'patches'), use_mask=use_mask, keep_largest=keep_largest)
    
    os.makedirs(os.path.join(save_dir, 'patches_vis'), exist_ok=True)
    os.makedirs(os.path.join(save_dir, 'adata'), exist_ok=True)
    for _, row in meta_df.iterrows():
        id = row['id']
        path = os.path.join(get_path_from_meta_row(row), 'processed')
        src_patch = os.path.join(path, 'patches.h5')
        dst_patch = os.path.join(save_dir, 'patches', id + '.h5')
        shutil.copy(src_patch, dst_patch)
        
        src_vis = os.path.join(path, 'patches_patch_vis.png')
        dst_vis = os.path.join(save_dir, 'patches_vis', id + '.png')
        shutil.copy(src_vis, dst_vis)
        
        src_adata = os.path.join(path, 'aligned_adata.h5ad')
        dst_adata = os.path.join(save_dir, 'adata', id + '.h5ad')
        shutil.copy(src_adata, dst_adata)
        
        
def create_splits(dest_dir, splits, K):
    # [[patient1], [patient2]]...
        

    #meta_df = meta_df[meta_df['id']]
    # [([], []), ] K (nb_split) x 2 x n
    os.makedirs(dest_dir, exist_ok=True)
    
    if K != len(splits):
        print(f'K={K} doesnt match the number of patients, try to distribute the patients instead')
        new_splits = {}
        arr = [value for key, value in splits.items()]
        nb_samples = len([arrss for arrs in arr for arrss in arrs])
        n_per_split = nb_samples // K
        j = 0
        patients = list(splits.keys())
        for i in range(len(patients)):
            new_splits[j] = new_splits.get(j, []) + splits[patients[i]]
            if len(new_splits[j]) >= n_per_split:
                j += 1
        
        splits = new_splits
            
            
    arr = [value for _, value in splits.items()]
    for i in range(len(splits)):
        train_ids = arr.copy()
        del train_ids[i]
        train_ids = [arrss for arrs in train_ids for arrss in arrs]

        test_ids = np.array(arr[i]).flatten()
        print(f'Split {i}/{len(splits)}')
        print('train set is ', train_ids)
        print('')
        print('test set is ', test_ids)
        print('')

        data_train = np.column_stack((train_ids, [os.path.join('patches', id + '.h5') for id in train_ids], [os.path.join('adata', id + '.h5ad') for id in train_ids]))
        train_df = pd.DataFrame(data_train, columns=['sample_id', 'patches_path', 'expr_path'])

        data_test = np.column_stack((test_ids, [os.path.join('patches', id + '.h5') for id in test_ids], [os.path.join('adata', id + '.h5ad') for id in test_ids]))
        test_df = pd.DataFrame(data_test, columns=['sample_id', 'patches_path', 'expr_path'])
        train_df.to_csv(os.path.join(dest_dir, f'train_{i}.csv'), index=False)
        test_df.to_csv(os.path.join(dest_dir, f'test_{i}.csv'), index=False)
        

class HESTIterator:
    def __init__(self, hest_dir, id_list, **read_kwargs):
        if id_list is not None and (not(isinstance(id_list, list) or isinstance(id_list, np.ndarray))):
            raise ValueError('id_list must a list or a numpy array')
        self.id_list = id_list
        self.hest_dir = hest_dir
        self.i = 0
        self.read_kwargs = read_kwargs
    
    def __iter__(self):
        self.i = 0
        return self
    
    def __next__(self) -> HESTData:
        if self.i < len(self):
            x = _read_st(self.hest_dir, self.id_list[self.i], **self.read_kwargs)
            self.i += 1
            return x
        else:
            raise StopIteration
    
    def __len__(self):
        return len(self.id_list)

def iter_hest(hest_dir: str, id_list: List[str] = None, **read_kwargs) -> HESTIterator:
    """ Iterate through the HEST samples contained in `hest_dir`

    Args:
        hest_dir (str): hest directory containing folders: st, wsis, metadata, tissue_seg (optional)
        id_list (List[str], Optional): list of ids to read (ex: ['TENX96', 'TENX99']), pass None to read all available samples. Default to None

    Returns:
        HESTIterator: HESTData iterator
    """
    return HESTIterator(hest_dir, id_list, **read_kwargs)

def _read_st(hest_dir, st_filename, load_transcripts=False):
    id = st_filename.split('.')[0]
    adata_path = os.path.join(hest_dir, 'st', f'{id}.h5ad')
    img_path = os.path.join(hest_dir, 'wsis', f'{id}.tif')
    meta_path = os.path.join(hest_dir, 'metadata', f'{id}.json')
    
    masks_path_pkl = None
    masks_path_jpg = None
    verify_paths([adata_path, img_path, meta_path], suffix='\nHave you downloaded the dataset? (https://huggingface.co/datasets/MahmoodLab/hest)')
    
    
    if os.path.exists(os.path.join(hest_dir, 'tissue_seg')):
        masks_path_pkl = find_first_file_endswith(os.path.join(hest_dir, 'tissue_seg'), f'{id}_mask.pkl')
        masks_path_jpg = find_first_file_endswith(os.path.join(hest_dir, 'tissue_seg'), f'{id}_mask.jpg')
        tissue_contours_path = find_first_file_endswith(os.path.join(hest_dir, 'tissue_seg'), f'{id}_contours.geojson')

    cellvit_path = None
    if os.path.exists(os.path.join(hest_dir, 'cellvit_seg')):
        cellvit_path = find_first_file_endswith(os.path.join(hest_dir, 'cellvit_seg'), f'{id}_cellvit_seg.parquet')
        if cellvit_path is None:
            cellvit_path = find_first_file_endswith(os.path.join(hest_dir, 'cellvit_seg'), f'{id}_cellvit_seg.geojson')
            if cellvit_path is not None:
                warnings.warn(f'reading the cell segmentation as .geojson can be slow, download the .parquet cells for faster loading https://huggingface.co/datasets/MahmoodLab/hest')
                
    if os.path.exists(os.path.join(hest_dir, 'xenium_seg')):
        xenium_cell_path = find_first_file_endswith(os.path.join(hest_dir, 'xenium_seg'), f'{id}_xenium_cell_seg.parquet')
        xenium_nucleus_path = find_first_file_endswith(os.path.join(hest_dir, 'xenium_seg'), f'{id}_xenium_nucleus_seg.parquet')
    else:
        xenium_cell_path = None
        xenium_nucleus_path = None
        
                    
    transcripts_path = None
    if load_transcripts:
        transcripts_path = find_first_file_endswith(os.path.join(hest_dir, 'transcripts'), f'{id}_transcripts.parquet')
                    
    st = read_HESTData(
        adata_path, 
        img_path, 
        meta_path, 
        masks_path_pkl, 
        masks_path_jpg, 
        cellvit_path=cellvit_path,
        tissue_contours_path=tissue_contours_path,
        xenium_cell_path=xenium_cell_path,
        xenium_nucleus_path=xenium_nucleus_path,
        transcripts_path=transcripts_path
    )
    return st
    
    

def load_hest(hest_dir: str, id_list: List[str] = None) -> List[HESTData]:
    """Read HEST-1k samples from a local directory

    Args:
        hest_dir (str): hest directory containing folders: st, wsis, metadata, tissue_seg (optional)
        id_list (List[str], Optional): list of ids to read (ex: ['TENX96', 'TENX99']). Default to None

    Returns:
        List[HESTData]: list of HESTData objects
    """
    
    if id_list is not None and (not(isinstance(id_list, list) or isinstance(id_list, np.ndarray))):
        raise ValueError('id_list must a list or a numpy array')
    
    warned = False
    
    hestdata_list = []
    warnings.filterwarnings("ignore", message="invalid value encountered in divide")
    
    if id_list is not None:
        st_filenames = id_list
    else:
        st_filenames = os.listdir(os.path.join(hest_dir, 'st'))
        
    for st_filename in tqdm(st_filenames):
        st = _read_st(hest_dir, st_filename)
        hestdata_list.append(st)
        
    warnings.resetwarnings()
    return hestdata_list


def get_gene_db(species, cache_dir='.genes') -> pd.DataFrame:
    import scanpy as sc
    
    os.makedirs(cache_dir, exist_ok=True)
    path = os.path.join(cache_dir, f'{species}.parquet')
    if not os.path.exists(path):
        print('querying biomart... (can take a few seconds)')
        annots = sc.queries.biomart_annotations(
            species,
            ["ensembl_gene_id", 'external_gene_name'],
        ).set_index('external_gene_name')
        annots.to_parquet(path)
    else:
        annots = pd.read_parquet(path)
        
    return annots


def _get_alias_to_parent_df():
    
    path_folder_assets = get_path_relative(__file__, '../../assets')
    path_gene_db = os.path.join(path_folder_assets, 'human_gene_db.parquet')
    
    if not os.path.exists(path_gene_db):
        from huggingface_hub import snapshot_download
        snapshot_download(repo_id="MahmoodLab/hest", repo_type='dataset', local_dir=path_folder_assets, allow_patterns=['human_gene_db.parquet'])
    
    df = pd.read_parquet('assets/gene_db.parquet')
    df = df[['symbol', 'ensembl_gene_id', 'alias_symbol']].explode('alias_symbol')
    none_mask = df['alias_symbol'].isna()
    df.loc[none_mask, 'alias_symbol'] = df.loc[none_mask, 'symbol']
    df.index = df['alias_symbol']
    df = df[~df.index.duplicated('first')]
    return df

def unify_gene_names(adata: sc.AnnData, species="human", drop=False) -> sc.AnnData: # type: ignore
    """ unify gene names by resolving aliases

    Args:
        adata (sc.AnnData): scanpy anndata
        species (str, optional): species, choose between ["human", "mouse"]. Defaults to "human".
        drop (bool, optional): whenever to drop gene names having no alias. Defaults to False.

    Returns:
        sc.AnnData: anndata with unified gene names in var_names
    """
    adata = adata.copy()
    duplicated_genes_before = adata.var_names[adata.var_names.duplicated()]

    var_names = adata.var_names.values


    alias_to_parent_df = _get_alias_to_parent_df()
    parent_names = alias_to_parent_df['symbol'].values
    
    var_names = np.unique(var_names)
    
    # Conventional gene names in adata
    adata_conv_genes = np.intersect1d(parent_names, var_names)
    
    # Unconventional (alias) gene names in adata
    unknown_genes = np.setdiff1d(var_names, adata_conv_genes, assume_unique=True)
    logger.info(f'Found {len(unknown_genes)} unknown genes out of {len(var_names)}')
    
    parent_names = alias_to_parent_df.reindex(unknown_genes)
    
    matched_parent = parent_names.dropna()
    
    # If the parent of the alias already exists, keep the alis
    parent_already_exists = matched_parent['symbol'].isin(var_names)
    matched_parent = matched_parent[~parent_already_exists]
    
    remaining = parent_names.drop(matched_parent.index, axis=0)
    
    logger.info(f"Mapped {len(matched_parent)} aliases to their parent name, {len(remaining)} remaining unknown genes")
    
    mapped = pd.DataFrame(var_names.copy(), index=var_names)
    mapped.loc[matched_parent.index, 0] = matched_parent['symbol'].values
    
    mask = mapped.isna()[0].values
    mapped.loc[mask, 0] = mapped.index[mask].values
    adata.var_names =  mapped.loc[adata.var_names][0].values
    
    duplicated_genes_after = adata.var_names[adata.var_names.duplicated()]
    if len(duplicated_genes_after) > len(duplicated_genes_before):
        logger.warning(f"duplicated genes increased from {len(duplicated_genes_before)} to {len(duplicated_genes_after)} after resolving aliases")
        logger.warning('deduplicating... (can remove useful genes)')
        mask = ~adata.var_names.duplicated(keep='first')
        adata = adata[:, mask]
    
    duplicated_genes_after = adata.var_names[adata.var_names.duplicated()]
    if len(duplicated_genes_after) > len(duplicated_genes_before):
        logger.warning(f"duplicated genes increased from {len(duplicated_genes_before)} to {len(duplicated_genes_after)} after resolving aliases")
    logger.info('deduplicating...')
    mask = ~adata.var_names.duplicated(keep='first')
    adata = adata[:, mask]
    
    if drop:
        adata = adata[:, ~remaining]
 
    # TODO return dict map of renamed, and remaining
    return adata

<<<<<<< HEAD
def ensembleID_to_gene(st: HESTData, filter_na = False) -> HESTData:
=======
def ensembl_id_to_gene(st: HESTData, filter_na = False) -> HESTData:
>>>>>>> 0d001d33
    """
    Converts ensemble gene IDs of a HESTData object using Biomart annotations and filter out genes with no matching Ensembl ID
    
    Args: 
        st (HESTData): HESTData object
        filter_na (bool): whenever to filter genes that are not valid ensemble IDs. Defaults to False.
    
    Returns: 
        HESTData: HESTData object with gene names instead of ensemble gene IDs
    """

    import scanpy as sc
    species = st.meta['species']
    org = "hsapiens" if species == "Homo sapiens" else "mmusculus"
    
    annotations = sc.queries.biomart_annotations(org=org,attrs=['ensembl_gene_id', 'external_gene_name'], use_cache=True)
    ensembl_to_gene_name = dict(zip(annotations['ensembl_gene_id'], annotations['external_gene_name']))

        
    st.adata.var['gene_name'] = st.adata.var_names.map(ensembl_to_gene_name, na_action=None)
    
    if filter_na: 
        st.adata.var_names = st.adata.var['gene_name'].fillna('')
    else: 
        st.adata.var['gene_name'] = st.adata.var['gene_name'].where(st.adata.var['gene_name'].notna(), st.adata.var_names)
        
    valid_genes = st.adata.var['gene_name'].notna()
    st.adata = st.adata[:, valid_genes]


    return st


def save_spatial_plot(adata: sc.AnnData, save_path: str, name: str='', key='total_counts', pl_kwargs={}):
    """Save the spatial plot from that sc.AnnData

    Args:
        save_path (str): path to a directory where the spatial plot will be saved
        name (str): save plot as {name}spatial_plots.png
        key (str): feature to plot. Default: 'total_counts'
        pl_kwargs(Dict): arguments for sc.pl.spatial
    """
    import scanpy as sc
    
    fig = sc.pl.spatial(adata, show=False, img_key="downscaled_fullres", color=[key], title=f"in_tissue spots", return_fig=True, **pl_kwargs)
    
    filename = f"{name}spatial_plots.png"
    
    # Save the figure
    fig.savefig(os.path.join(save_path, filename), dpi=400)<|MERGE_RESOLUTION|>--- conflicted
+++ resolved
@@ -681,13 +681,8 @@
         
         return SpatialData(tables=new_table, images=images, shapes=shapes)
     
-<<<<<<< HEAD
-    def ensembleID_to_gene(self):
-        ensembleID_to_gene(self)
-=======
     def ensembl_id_to_gene(self):
         ensembl_id_to_gene(self)
->>>>>>> 0d001d33
 
     
 class VisiumHESTData(HESTData): 
@@ -1261,11 +1256,7 @@
     # TODO return dict map of renamed, and remaining
     return adata
 
-<<<<<<< HEAD
-def ensembleID_to_gene(st: HESTData, filter_na = False) -> HESTData:
-=======
 def ensembl_id_to_gene(st: HESTData, filter_na = False) -> HESTData:
->>>>>>> 0d001d33
     """
     Converts ensemble gene IDs of a HESTData object using Biomart annotations and filter out genes with no matching Ensembl ID
     
