--- conflicted
+++ resolved
@@ -1129,31 +1129,18 @@
     return adata
 
 
-<<<<<<< HEAD
-def pool_bins_visiumhd(adata: sc.AnnData, pixel_size: float, dst_bin_size_um=128, src_bin_size_um=16, chunk_len=50000) -> sc.AnnData: # type: ignore
-    """ Pool visium hd bins
-=======
 def pool_bins_visiumhd(adata: sc.AnnData, pixel_size: float, dst_bin_size_um=128, src_bin_size_um: Literal[2, 8, 16]=16, chunk_len=50000) -> sc.AnnData: # type: ignore
     """ Pool a Visium HD (with a source resolution of `src_bin_size_um`) by square spots of `spot_size_um` micrometers.
->>>>>>> 0d001d33
 
     Args:
         adata (sc.AnnData): adata containing spot center coordiniates in `pxl_row_in_fullres` and `pxl_col_in_fullres`
         pixel_size (float): pixel size of the WSI in um/px
         dst_bin_size_um (int, optional): target bin size in um. Defaults to 128.
-<<<<<<< HEAD
-        src_bin_size_um (int, optional): bin size of `adata` in um. Defaults to 16.
-        chunk_len (int, optional): chunk size when binning a larger than RAM `adata` (this is for RAM optimization only). Defaults to 50000.
-
-    Returns:
-        sc.AnnData: adata with pooled bins
-=======
         src_bin_size_um (Literal[2, 8, 16], optional): bin size of `adata` in um. Defaults to 16.
         chunk_len (int, optional): chunk size when binning a larger than RAM `adata` (this is for RAM optimization only). Defaults to 50000.
 
     Returns:
         sc.AnnData: AnnData object, each row in .obs represents a bin, each row in `.X` represents the sum of visium-hd sub-bins (of size `src_bin_size_um`) within that larger bin (of size `dst_bin_size_um`). Center coordinates of each bin (in pixel on WSI) are in adata.obsm['spatial']
->>>>>>> 0d001d33
     """
     import scanpy as sc
 
