--- conflicted
+++ resolved
@@ -10,7 +10,6 @@
 import numpy as np
 import pandas as pd
 from hestcore.segmentation import get_path_relative
-<<<<<<< HEAD
 from loguru import logger
 
 from hest.autoalign import autoalign_visium
@@ -27,22 +26,6 @@
                         get_path_from_meta_row, helper_mex, load_wsi,
                         metric_file_do_dict, read_10x_seg,
                         register_downscale_img, verify_paths)
-=======
-from tqdm import tqdm
-
-from hest.io.seg_readers import read_gdf
-from hest.segmentation.cell_segmenters import segment_cellvit
-
-from .autoalign import autoalign_visium
-from .HESTData import (HESTData, STHESTData, VisiumHDHESTData, VisiumHESTData,
-                       XeniumHESTData)
-from .utils import (SpotPacking, align_xenium_df, check_arg,
-                    df_morph_um_to_pxl, find_biggest_img,
-                    find_first_file_endswith, find_pixel_size_from_spot_coords,
-                    get_col_selection, get_path_from_meta_row, helper_mex,
-                    load_image, load_wsi, metric_file_do_dict, read_10x_seg,
-                    register_downscale_img)
->>>>>>> a296af8f
 
 LOCAL = False
 if LOCAL:
@@ -1186,10 +1169,6 @@
     
     return adata
         
-<<<<<<< HEAD
-        
-=======
->>>>>>> a296af8f
 
 def _process_cellvit(row, dest, **cellvit_kwargs):
     path = get_path_from_meta_row(row)
