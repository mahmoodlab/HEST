from collections import defaultdict
from concurrent.futures import ProcessPoolExecutor, ThreadPoolExecutor, as_completed
import json
import time
import warnings
from abc import abstractmethod

import geopandas as gpd
from loguru import logger
import numpy as np
import pandas as pd
from matplotlib import pyplot as plt
from shapely.geometry.polygon import Point, Polygon
from tqdm import tqdm

from hest.utils import get_n_threads


def _process(x, extra_props, index_key, class_name):
    from shapely.geometry.polygon import Point, Polygon
    
    geom_type = x['geometry']['type']
    if geom_type == 'MultiPoint':
        coords = [Point(x['geometry']['coordinates'][i]) for i in range(len(x['geometry']['coordinates']))]
    elif geom_type == 'MultiPolygon':
        coords = [Polygon(x['geometry']['coordinates'][i][0]) for i in range(len(x['geometry']['coordinates']))]
    else:
        raise ValueError("Doesn't recognize type {geom_type}, must be either MultiPoint or MultiPolygon")
    
    name = x['properties']['classification']['name']
    
    gdf = gpd.GeoDataFrame(geometry=coords)
    
    class_index = 'class' if not class_name else class_name
    gdf[class_index] = [name for _ in range(len(gdf))]
    
    if index_key is not None:
        indices = x['properties'][index_key]
        values = np.zeros(len(x['geometry']['coordinates']), dtype=bool)
        values[indices] = True
        gdf[index_key] = values
    
    if extra_props:
        extra_props = [k for k in x['properties'].keys() if k not in ['objectType', 'classification']]
        for prop in extra_props:
            val = x['properties'][prop]
            gdf[prop] = [val for _ in range(len(gdf))]
        
    return gdf


def _read_geojson(path, class_name=None, extra_props=False, index_key=None) -> gpd.GeoDataFrame:
    with open(path) as f:
        ls = json.load(f)
        
        sub_gdfs = []
        for x in tqdm(ls):
            sub_gdfs.append(_process(x, extra_props, index_key, class_name))

        gdf = gpd.GeoDataFrame(pd.concat(sub_gdfs, ignore_index=True))
        
    return gdf


class GDFReader:
    @abstractmethod
    def read_gdf(self, path) -> gpd.GeoDataFrame:
        pass
   
def fn(block, i):
    logger.debug(f'start fn block {i}')
    groups = defaultdict(lambda: [])
    [groups[row[0]].append(row[1]) for row in block]
    g = np.array([Polygon(value) for _, value in groups.items()])
    key = np.array([key for key, _ in groups.items()])
    logger.debug(f'finish fn block {i}')
    return np.column_stack((key, g))
    
def groupby_shape(df, col, n_threads, col_shape='xy'):
    n_chunks = n_threads
    
    if n_threads >= 1:
        l = len(df) // n_chunks
        start = 0
        chunk_lens = []
        while start < len(df):
            end = min(start + l, len(df))
            while end < len(df) and df.iloc[end][col] == df.iloc[end - 1][col]:
                end += 1
            chunk_lens.append((start, end))
            start = end 
        
        dfs = []
        with ProcessPoolExecutor(max_workers=n_threads) as executor:
            future_results = [executor.submit(fn, df[[col, col_shape]].iloc[start:end].values, start) for start, end in chunk_lens]

            for future in as_completed(future_results):
                dfs.append(future.result()) 
        
        concat = np.concatenate(dfs)
    else:
        concat = fn(df[[col, col_shape]].values, 0)

    gdf = gpd.GeoDataFrame(geometry=concat[:, 1])
    gdf.index = concat[:, 0]
    
    return gdf

class XeniumParquetCellReader(GDFReader):
    
    def __init__(self, scaling=None):
        self.scaling = scaling
    
    def read_gdf(self, path, n_workers=-1) -> gpd.GeoDataFrame:
        
        df = pd.read_parquet(path)
        
        if self.scaling is not None:
            df['vertex_x'], df['vertex_y'] = df['vertex_x'] * self.scaling, df['vertex_y'] * self.scaling 

        df['xy'] = list(zip(df['vertex_x'], df['vertex_y']))
        df = df.drop(['vertex_x', 'vertex_y'], axis=1)   
        
        n_threads = get_n_threads(n_workers)
        
        gdf = groupby_shape(df, 'cell_id', n_threads)
        return gdf

class GDFParquetCellReader(GDFReader):
    
    def read_gdf(self, path) -> gpd.GeoDataFrame:
        return gpd.read_parquet(path)


class GeojsonCellReader(GDFReader):
    
    def read_gdf(self, path) -> gpd.GeoDataFrame:
        gdf = _read_geojson(path)
        gdf['cell_id'] = np.arange(len(gdf))
            
        return gdf
    

class TissueContourReader(GDFReader):

<<<<<<< HEAD
    def read_gdf(self, path) -> gpd.GeoDataFrame:
        
        gdf = _read_geojson(path, class_name='tissue_id', index_key='hole')
            
=======
    def read_gdf(self, path) -> gpd.GeoDataFrame:      
        gdf = _read_geojson(path, 'tissue_id', extra_props=False, index_key='hole')
>>>>>>> 68303b1e
        return gdf
    

def write_geojson(gdf: gpd.GeoDataFrame, path: str, category_key: str, extra_prop=False, uniform_prop=True, index_key: str=None, chunk=False) -> None:
        
    if isinstance(gdf.geometry.iloc[0], Point):
        geometry = 'MultiPoint'
    elif isinstance(gdf.geometry.iloc[0], Polygon):
        geometry = 'MultiPolygon'
    else:
        raise ValueError(f"gdf.geometry[0] must be of type Point or Polygon, got {type(gdf.geometry.iloc[0])}")
    
    
    if chunk:
        n = 10
        l = (len(gdf) // n) + 1
        s = []
        for i in range(n):
            s.append(np.repeat(i, l))
        cls = np.concatenate(s)
        
        gdf['_chunked'] = cls[:len(gdf)]
        category_key = '_chunked'
    
    
    groups = np.unique(gdf[category_key])
    colors = generate_colors(groups)
    cells = []
    for group in tqdm(groups):

        slice = gdf[gdf[category_key] == group]
        shapes = slice.geometry
        
        properties = {
            "objectType": "annotation",
            "classification": {
                "name": str(group),
                "color": colors[group]
            }
        }
        
        if extra_prop:
            props = {}
            col_exclude = [category_key, 'geometry']
            if index_key is not None:
                col_exclude.append(index_key)
            for col in [c for c in gdf.columns if c not in col_exclude]:
                if uniform_prop:
                    unique = np.unique(slice[col])
                    if len(unique) != 1:
                        warnings.warn(f"extra property {col} is not uniform for group {group}, found {unique}")
                props[col] = slice[col].iloc[0]
            
            properties = {**properties, **props}
        
        if index_key is not None:
            key = index_key
            props = {}
            mask = (slice[key] == True).values
            props = {key: np.arange(len(mask))[mask].tolist()}
            properties = {**properties, **props}
        
        if isinstance(gdf.geometry.iloc[0], Point):
            shapes = [[point.x, point.y] for point in shapes]
        elif isinstance(gdf.geometry.iloc[0], Polygon):
            shapes = [[[[x, y] for x, y in polygon.exterior.coords]] for polygon in shapes]
        cell = {
            'type': 'Feature',
            'id': (str(id(path)) + '-id-' + str(group)).replace('.', '-'),
            'geometry': {
                'type': geometry,
                'coordinates': shapes
            },
            "properties": properties
        }
        cells.append(cell)
    
    with open(path, 'w') as f:
        json.dump(cells, f, indent=4)
            
    
    
def generate_colors(names):
    colors = plt.get_cmap('hsv', len(names))
    color_dict = {}
    for i in range(len(names)):
        rgb = colors(i)[:3]
        rgb = [int(255 * c) for c in rgb]
        color_dict[names[i]] = rgb
    return color_dict


def read_parquet_schema_df(path: str) -> pd.DataFrame:
    """Return a Pandas dataframe corresponding to the schema of a local URI of a parquet file.

    The returned dataframe has the columns: column, pa_dtype
    """
    import pyarrow.parquet

    # Ref: https://stackoverflow.com/a/64288036/
    schema = pyarrow.parquet.read_schema(path, memory_map=True)
    schema = pd.DataFrame(({"column": name, "pa_dtype": str(pa_dtype)} for name, pa_dtype in zip(schema.names, schema.types)))
    schema = schema.reindex(columns=["column", "pa_dtype"], fill_value=pd.NA)  # Ensures columns in case the parquet file has an empty dataframe.
    return schema
    
    
def cell_reader_factory(path, reader_kwargs={}) -> GDFReader:
    if path.endswith('.geojson'):
        return GeojsonCellReader(**reader_kwargs)
    elif path.endswith('.parquet'):
        schema = read_parquet_schema_df(path)
        if 'geometry' in schema['column'].values:
            return GDFParquetCellReader(**reader_kwargs)
        else:
            return XeniumParquetCellReader(**reader_kwargs)
    else:
        ext = path.split('.')[-1]
        raise ValueError(f'Unknown file extension {ext} for a cell segmentation file, needs to be .geojson or .parquet')
    
    
def read_gdf(path, reader_kwargs={}) -> gpd.GeoDataFrame:
    return cell_reader_factory(path, reader_kwargs).read_gdf(path)<|MERGE_RESOLUTION|>--- conflicted
+++ resolved
@@ -143,15 +143,8 @@
 
 class TissueContourReader(GDFReader):
 
-<<<<<<< HEAD
-    def read_gdf(self, path) -> gpd.GeoDataFrame:
-        
-        gdf = _read_geojson(path, class_name='tissue_id', index_key='hole')
-            
-=======
     def read_gdf(self, path) -> gpd.GeoDataFrame:      
         gdf = _read_geojson(path, 'tissue_id', extra_props=False, index_key='hole')
->>>>>>> 68303b1e
         return gdf
     
 
